import arcpy
import pandas as pd
import os
import math
import traceback


class Toolbox(object):
    def __init__(self):
        self.label = "Aircraft MOG Optimization"
        self.alias = "AircraftMOG"
        self.tools = [ImportAircraftData, CalculateAircraftFootprint, CalculateMaximumOnGround]

# Class for importing aircraft data
class ImportAircraftData(object):
    def __init__(self):
        self.label = "Import Aircraft Data"
        self.description = "Import aircraft specifications from a CSV file"

    def getParameterInfo(self):
        params = [
            arcpy.Parameter(
                displayName="Input CSV File", 
                name="in_csv", 
                datatype="DEFile", 
                parameterType="Required", 
                direction="Input"),
            arcpy.Parameter(
                displayName="Output Aircraft Table", 
                name="out_table", 
                datatype="DETable", 
                parameterType="Required", 
                direction="Output")
        ]
        return params

    def execute(self, parameters, messages):
        in_csv = parameters[0].valueAsText
        out_table = parameters[1].valueAsText
        try:
            if not os.path.exists(in_csv):
                arcpy.AddError(f"Input CSV file does not exist: {in_csv}")
                return

            df = pd.read_csv(in_csv)
            df = df.dropna(subset=['MDS'])  # Drop rows with missing MDS

            numeric_columns = ['LENGTH', 'WING_SPAN', 'HEIGHT', 'WING_HEIGHT', 'TURNING_RADIUS', 'MIN_RWY_LENGTH', 'ACFT_LCN']
            for col in numeric_columns:
                df[col] = pd.to_numeric(df[col], errors='coerce')

            temp_csv = os.path.join(arcpy.env.scratchFolder, "temp.csv")
            df.to_csv(temp_csv, index=False)
            
            arcpy.conversion.TableToTable(temp_csv, os.path.dirname(out_table), os.path.basename(out_table))
            os.remove(temp_csv)
            
            arcpy.AddMessage(f"Successfully imported {len(df)} aircraft records.")
            arcpy.AddMessage(f"Table imported. Please open {out_table} to view data")
        
        except Exception as e:
            arcpy.AddError(f"An error occurred during import: {str(e)}")
            arcpy.AddError(arcpy.GetMessages())

import arcpy
import os
import traceback

class CalculateAircraftFootprint(object):
    def __init__(self):
        self.label = "Create Aircraft Symbol Layer (Aircraft-Shaped Polygons)"
        self.description = "Create polygon footprints resembling aircraft shapes for a selected aircraft at specified airfield location."

    def getParameterInfo(self):
        params = [
            arcpy.Parameter(
                displayName="Input Aircraft Table",
                name="in_table",
                datatype="DETable",
                parameterType="Required",
                direction="Input"),
            arcpy.Parameter(
                displayName="Input Airfield Layer",
                name="airfield_layer",
                datatype="DEFeatureClass",
                parameterType="Required",
                direction="Input"),
            arcpy.Parameter(
                displayName="Output Feature Class",
                name="out_fc",
                datatype="DEFeatureClass",
                parameterType="Required",
                direction="Output"),
            arcpy.Parameter(
                displayName="Aircraft Name (MDS)",
                name="aircraft_name",
                datatype="GPString",
                parameterType="Required",
                direction="Input"),
            arcpy.Parameter(
                displayName="Quantity of Aircraft",
                name="quantity_of_aircraft",
                datatype="GPLong",
                parameterType="Required",
                direction="Input"),
            arcpy.Parameter(
                displayName="Airfield Name (AFLD_NAME)",
                name="afld_name",
                datatype="GPString",
                parameterType="Required",
                direction="Input"),
            arcpy.Parameter(
                displayName="Airfield ObjectID",
                name="object_id",
                datatype="GPLong",
                parameterType="Required",
                direction="Input"),
            arcpy.Parameter(
                displayName="Buffer Distance (in feet)",
                name="buffer_distance",
                datatype="GPDouble",
                parameterType="Required",
                direction="Input"),
            arcpy.Parameter(
                displayName="Maximum Aircraft per Row",
                name="max_per_row",
                datatype="GPLong",
                parameterType="Required",
                direction="Input")
        ]
        return params

    def create_aircraft_shape(self, x_start, y_start, length, wingspan):
        # Define proportions
        fuselage_width = length * 0.1
        nose_length = length * 0.2
        tail_length = length * 0.15
        wing_sweep = length * 0.1
        tail_sweep = length * 0.05

        corners = [
            arcpy.Point(x_start, y_start + length/2),  # Nose tip
            arcpy.Point(x_start - fuselage_width/2, y_start + length/2 - nose_length),  # Nose left
            arcpy.Point(x_start - wingspan/2, y_start + wing_sweep),  # Left wingtip front
            arcpy.Point(x_start - wingspan/2, y_start),  # Left wingtip middle
            arcpy.Point(x_start - wingspan/2, y_start - wing_sweep),  # Left wingtip rear
            arcpy.Point(x_start - fuselage_width/2, y_start - length/2 + tail_length),  # Fuselage left before tail
            arcpy.Point(x_start - wingspan/4, y_start - length/2),  # Left tail tip
            arcpy.Point(x_start, y_start - length/2 - tail_sweep),  # Tail bottom tip
            arcpy.Point(x_start + wingspan/4, y_start - length/2),  # Right tail tip
            arcpy.Point(x_start + fuselage_width/2, y_start - length/2 + tail_length),  # Fuselage right before tail
            arcpy.Point(x_start + wingspan/2, y_start - wing_sweep),  # Right wingtip rear
            arcpy.Point(x_start + wingspan/2, y_start),  # Right wingtip middle
            arcpy.Point(x_start + wingspan/2, y_start + wing_sweep),  # Right wingtip front
            arcpy.Point(x_start + fuselage_width/2, y_start + length/2 - nose_length),  # Nose right
            arcpy.Point(x_start, y_start + length/2)  # Back to nose tip
        ]
        return corners

    def execute(self, parameters, messages):
        # Retrieve parameters
        in_table = parameters[0].valueAsText
        airfield_layer = parameters[1].valueAsText
        out_fc = parameters[2].valueAsText
        selected_aircraft = parameters[3].valueAsText
        quantity_of_aircraft = int(parameters[4].valueAsText)
        afld_name = parameters[5].valueAsText
        object_id = int(parameters[6].valueAsText)
        buffer_distance = float(parameters[7].valueAsText)
        max_per_row = int(parameters[8].valueAsText)

        try:
            # Validate and create output feature class
            workspace = os.path.dirname(out_fc)
            valid_name = arcpy.ValidateTableName(os.path.basename(out_fc), workspace)
            out_fc = os.path.join(workspace, valid_name)
            sr = arcpy.Describe(airfield_layer).spatialReference
            arcpy.CreateFeatureclass_management(workspace, valid_name, "POLYGON", spatial_reference=sr)

            # Add fields for aircraft properties
            arcpy.AddField_management(out_fc, "MDS", "TEXT")
            arcpy.AddField_management(out_fc, "LENGTH", "DOUBLE")
            arcpy.AddField_management(out_fc, "WINGSPAN", "DOUBLE")
            arcpy.AddField_management(out_fc, "Aircraft_Footprint", "DOUBLE")

            # Get the airfield data (location and size)
            airfield_where_clause = f"AFLD_NAME = '{afld_name}' AND OBJECTID = {object_id}"
            with arcpy.da.SearchCursor(airfield_layer, ["SHAPE@", "LENGTH", "WIDTH", "LATITUDE", "LONGITUDE", "LCN"], airfield_where_clause) as cursor:
                for row in cursor:
                    airfield_shape, apron_length, apron_width, start_lat, start_lon, apron_lcn = row
                    apron_length = float(apron_length) if apron_length is not None else 0
                    apron_width = float(apron_width) if apron_width is not None else 0
                    start_lat = float(start_lat) if start_lat is not None else 0
                    start_lon = float(start_lon) if start_lon is not None else 0
                    apron_lcn = float(apron_lcn) if apron_lcn is not None else 0
                    break
                else:
                    arcpy.AddError(f"Airfield '{afld_name}' with ObjectID {object_id} not found.")
                    return

            arcpy.AddMessage(f"Airfield data: Length={apron_length}, Width={apron_width}, Lat={start_lat}, Lon={start_lon}, LCN={apron_lcn}")

            # Process the selected aircraft
            with arcpy.da.SearchCursor(in_table, ["MDS", "LENGTH", "WING_SPAN", "ACFT_LCN"]) as search_cursor:
                for row in search_cursor:
                    mds, length, wingspan, aircraft_lcn = row
                    if mds == selected_aircraft:
                        length = float(length) if length is not None else 0
                        wingspan = float(wingspan) if wingspan is not None else 0
                        aircraft_lcn = float(aircraft_lcn) if aircraft_lcn is not None else 0

                        if length == 0 or wingspan == 0 or aircraft_lcn == 0:
                            arcpy.AddError(f"Invalid data for {mds}: LENGTH={length}, WING_SPAN={wingspan}, ACFT_LCN={aircraft_lcn}")
                            return

                        arcpy.AddMessage(f"Processing aircraft {mds}: Length={length}, Wingspan={wingspan}, LCN={aircraft_lcn}")

                        if aircraft_lcn > apron_lcn:
                            arcpy.AddWarning(f"Aircraft {mds} LCN ({aircraft_lcn}) exceeds apron LCN ({apron_lcn}). Placement may not be suitable.")

                        length_in_degrees = length / 364000  # Approximate conversion from feet to degrees latitude
                        wingspan_in_degrees = wingspan / 364000

                        with arcpy.da.InsertCursor(out_fc, ["SHAPE@", "MDS", "LENGTH", "WINGSPAN", "Aircraft_Footprint"]) as insert_cursor:
                            points_placed = 0
                            row_index = 0
                            col_index = 0

                            while points_placed < quantity_of_aircraft:
                                x_start = start_lon + (col_index * (wingspan_in_degrees + buffer_distance / 364000))
                                y_start = start_lat + (row_index * (length_in_degrees + buffer_distance / 364000))
<<<<<<< HEAD

                                # Create the aircraft shape
                                corners = self.create_aircraft_shape(x_start, y_start, length_in_degrees, wingspan_in_degrees)

                                # Create the polygon
                                polygon = arcpy.Polygon(arcpy.Array(corners), sr)
                                insert_cursor.insertRow([polygon, mds, length, wingspan, length * wingspan])
                                points_placed += 1
                                
                                arcpy.AddMessage(f"Placed {mds} at ({x_start}, {y_start}) - {points_placed}/{quantity_of_aircraft}")

                                # Move to the next column or row
                                col_index += 1
                                if col_index >= max_per_row:
                                    col_index = 0
                                    row_index += 1

                        break
                else:
                    arcpy.AddError(f"Aircraft {selected_aircraft} not found in the input table.")
                    return

            arcpy.AddMessage(f"Aircraft polygons created in {out_fc}")

        except Exception as e:
            arcpy.AddError(f"An error occurred while creating the polygons: {str(e)}")
            arcpy.AddError(arcpy.GetMessages())
            arcpy.AddError(traceback.format_exc())
=======

                                # Create the aircraft shape
                                corners = self.create_aircraft_shape(x_start, y_start, length_in_degrees, wingspan_in_degrees)

                                # Create the polygon
                                polygon = arcpy.Polygon(arcpy.Array(corners), sr)
                                insert_cursor.insertRow([polygon, mds, length, wingspan, length * wingspan])
                                points_placed += 1
                                
                                arcpy.AddMessage(f"Placed {mds} at ({x_start}, {y_start}) - {points_placed}/{quantity_of_aircraft}")

                                # Move to the next column or row
                                col_index += 1
                                if col_index >= max_per_row:
                                    col_index = 0
                                    row_index += 1
>>>>>>> 4b626ae0

                        break
                else:
                    arcpy.AddError(f"Aircraft {selected_aircraft} not found in the input table.")
                    return

            arcpy.AddMessage(f"Aircraft polygons created in {out_fc}")

        except Exception as e:
            arcpy.AddError(f"An error occurred while creating the polygons: {str(e)}")
            arcpy.AddError(arcpy.GetMessages())
            arcpy.AddError(traceback.format_exc())

# Class for calculating Maximum On Ground (MOG)
class CalculateMaximumOnGround(object):
    def __init__(self):
        self.label = "Calculate Maximum On Ground"
        self.description = "Calculate the maximum number of aircraft that can park on a specific apron"

    def getParameterInfo(self):
        params = [
            arcpy.Parameter(
                displayName="Input Aircraft Table", 
                name="in_table", 
                datatype="DETable", 
                parameterType="Required", 
                direction="Input"),
            arcpy.Parameter(
                displayName="Airfield Geodatabase", 
                name="gdb", 
                datatype="DEWorkspace", 
                parameterType="Required", 
                direction="Input"),
            arcpy.Parameter(
                displayName="Movement Surface Feature Class", 
                name="surface_fc", 
                datatype="GPFeatureLayer", 
                parameterType="Required", 
                direction="Input"),
            arcpy.Parameter(
                displayName="Movement Surface OBJECTID", 
                name="surface_id", 
                datatype="GPLong", 
                parameterType="Required", 
                direction="Input"),
            arcpy.Parameter(
                displayName="Aircraft MDS", 
                name="mds", 
                datatype="GPString", 
                parameterType="Required", 
                direction="Input"),
            arcpy.Parameter(
                displayName="Wingtip Clearance (ft)", 
                name="wingtip_clearance", 
                datatype="GPDouble", 
                parameterType="Required", 
                direction="Input")
        ]
        params[2].filter.list = ["Polygon"]
        return params

    def execute(self, parameters, messages):
        in_table = parameters[0].valueAsText
        gdb = parameters[1].valueAsText
        surface_fc = parameters[2].valueAsText
        surface_id = parameters[3].value
        mds = parameters[4].valueAsText
        wingtip_clearance = float(parameters[5].valueAsText)

        try:
            # Get airfield data
            airfield_table = os.path.join(gdb, surface_fc)
            required_fields = ["OBJECTID", "LENGTH", "WIDTH", "LCN"]
            
            existing_fields = [f.name for f in arcpy.ListFields(airfield_table)]
            missing_fields = [f for f in required_fields if f not in existing_fields]
            if missing_fields:
                arcpy.AddError(f"Missing required fields in airfield table: {', '.join(missing_fields)}")
                return

            with arcpy.da.SearchCursor(airfield_table, required_fields, f"OBJECTID = {surface_id}") as cursor:
                for row in cursor:
                    apron_length, apron_width, lcn = row[1], row[2], row[3]
                    break
                else:
                    arcpy.AddError(f"Movement Surface with OBJECTID {surface_id} not found.")
                    return

            # Get aircraft data
            with arcpy.da.SearchCursor(in_table, ["MDS", "LENGTH", "WING_SPAN", "ACFT_LCN"]) as cursor:
                for row in cursor:
                    if row[0] == mds:
                        aircraft_length, aircraft_wingspan, aircraft_lcn = row[1], row[2], row[3]
                        break
                else:
                    arcpy.AddError(f"Aircraft {mds} not found in the table.")
                    return

            # Check LCN compatibility
            if aircraft_lcn > lcn:
                arcpy.AddWarning(f"Aircraft LCN ({aircraft_lcn}) exceeds apron LCN ({lcn}). Parking may not be suitable.")

            # Calculate MOG
            interior_taxi_width = 30 + aircraft_wingspan + 30
            peripheral_taxi_width = 50 + aircraft_wingspan / 2 + 37.5
            mog = self.calculate_mog(apron_length, apron_width, aircraft_length, aircraft_wingspan,
                                     interior_taxi_width, peripheral_taxi_width, wingtip_clearance)
            
            arcpy.AddMessage(f"Maximum On Ground (MOG) for {mds} on selected apron: {mog}")
        
        except Exception as e:
            arcpy.AddError(f"An error occurred while calculating MOG: {str(e)}")
            arcpy.AddError(arcpy.GetMessages())

    def calculate_mog(self, apron_length, apron_width, aircraft_length, aircraft_wingspan,
                      interior_taxi_width, peripheral_taxi_width, wingtip_clearance):
        # Calculate the number of aircraft that can be parked on the apron
        # Based on the formula provided in the pseudocode
        parking_available_1 = math.floor((apron_length - 2 * interior_taxi_width) / (aircraft_length + wingtip_clearance))
        parking_available_2 = math.floor((apron_width - 2 * peripheral_taxi_width) / (aircraft_wingspan + wingtip_clearance))

        return max(parking_available_1, parking_available_2)<|MERGE_RESOLUTION|>--- conflicted
+++ resolved
@@ -229,7 +229,6 @@
                             while points_placed < quantity_of_aircraft:
                                 x_start = start_lon + (col_index * (wingspan_in_degrees + buffer_distance / 364000))
                                 y_start = start_lat + (row_index * (length_in_degrees + buffer_distance / 364000))
-<<<<<<< HEAD
 
                                 # Create the aircraft shape
                                 corners = self.create_aircraft_shape(x_start, y_start, length_in_degrees, wingspan_in_degrees)
@@ -246,36 +245,6 @@
                                 if col_index >= max_per_row:
                                     col_index = 0
                                     row_index += 1
-
-                        break
-                else:
-                    arcpy.AddError(f"Aircraft {selected_aircraft} not found in the input table.")
-                    return
-
-            arcpy.AddMessage(f"Aircraft polygons created in {out_fc}")
-
-        except Exception as e:
-            arcpy.AddError(f"An error occurred while creating the polygons: {str(e)}")
-            arcpy.AddError(arcpy.GetMessages())
-            arcpy.AddError(traceback.format_exc())
-=======
-
-                                # Create the aircraft shape
-                                corners = self.create_aircraft_shape(x_start, y_start, length_in_degrees, wingspan_in_degrees)
-
-                                # Create the polygon
-                                polygon = arcpy.Polygon(arcpy.Array(corners), sr)
-                                insert_cursor.insertRow([polygon, mds, length, wingspan, length * wingspan])
-                                points_placed += 1
-                                
-                                arcpy.AddMessage(f"Placed {mds} at ({x_start}, {y_start}) - {points_placed}/{quantity_of_aircraft}")
-
-                                # Move to the next column or row
-                                col_index += 1
-                                if col_index >= max_per_row:
-                                    col_index = 0
-                                    row_index += 1
->>>>>>> 4b626ae0
 
                         break
                 else:
