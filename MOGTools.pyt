import arcpy
import pandas as pd
import os
import math
import traceback


class Toolbox(object):
    def __init__(self):
        self.label = "Aircraft MOG Optimization"
        self.alias = "AircraftMOG"
        self.tools = [ImportAircraftData, CalculateAircraftFootprint, CalculateMaximumOnGround]


# Class for importing aircraft data and saving it to GDB if required
class ImportAircraftData(object):
    def __init__(self):
        self.label = "Import Aircraft Data"
        self.description = "Import aircraft specifications from a CSV file and optionally save as a GDB table"

    def getParameterInfo(self):
        params = [
            arcpy.Parameter(
                displayName="Input CSV File", 
                name="in_csv", 
                datatype="DEFile", 
                parameterType="Required", 
                direction="Input"),
            arcpy.Parameter(
                displayName="Output Table (CSV or GDB)", 
                name="out_table", 
                datatype="DETable", 
                parameterType="Required", 
                direction="Output"),
            arcpy.Parameter(
                displayName="Save as Geodatabase Table", 
                name="save_as_gdb", 
                datatype="GPBoolean", 
                parameterType="Optional", 
                direction="Input")
        ]
        return params

    def execute(self, parameters, messages):
        in_csv = parameters[0].valueAsText
        out_table = parameters[1].valueAsText
        save_as_gdb = parameters[2].value  # Boolean for saving as GDB
        
        try:
            # Read CSV data
            if not os.path.exists(in_csv):
                arcpy.AddError(f"Input CSV file does not exist: {in_csv}")
                return

            df = pd.read_csv(in_csv)
            df = df.dropna(subset=['MDS'])  # Drop rows with missing MDS

            numeric_columns = ['LENGTH', 'WING_SPAN', 'HEIGHT', 'WING_HEIGHT', 'TURNING_RADIUS', 'MIN_RWY_LENGTH', 'ACFT_LCN']
            for col in numeric_columns:
                df[col] = pd.to_numeric(df[col], errors='coerce')

            # Convert the CSV data to a temporary CSV file
            temp_csv = os.path.join(arcpy.env.scratchFolder, "temp.csv")
            df.to_csv(temp_csv, index=False)

            # Check if saving as GDB
            if save_as_gdb:
                # Save the table as a GDB table
                gdb_path = os.path.dirname(out_table)
                table_name = os.path.basename(out_table)
                arcpy.conversion.TableToTable(temp_csv, gdb_path, table_name)
                arcpy.AddMessage(f"Successfully saved as GDB table: {out_table}")
            else:
                # Save as a standard table (CSV)
                arcpy.conversion.TableToTable(temp_csv, os.path.dirname(out_table), os.path.basename(out_table))
                arcpy.AddMessage(f"Successfully imported aircraft records as CSV table.")
            
            # Clean up
            os.remove(temp_csv)

        except Exception as e:
            arcpy.AddError(f"An error occurred during import: {str(e)}")
            arcpy.AddError(arcpy.GetMessages())





import arcpy
import os
import traceback

class CalculateAircraftFootprint(object):
    def __init__(self):
        self.label = "Create Aircraft Symbol Layer (Aircraft-Shaped Polygons)"
        self.description = "Create polygon footprints resembling aircraft shapes for a selected aircraft at a specified airfield location."

    def getParameterInfo(self):
        params = [
            arcpy.Parameter(
                displayName="Input Aircraft Table",
                name="in_table",
                datatype="DETable",
                parameterType="Required",
                direction="Input"),
            arcpy.Parameter(
                displayName="Input Airfield Layer",
                name="airfield_layer",
                datatype="DEFeatureClass",
                parameterType="Required",
                direction="Input"),
            arcpy.Parameter(
                displayName="Output Feature Class",
                name="out_fc",
                datatype="DEFeatureClass",
                parameterType="Required",
                direction="Output"),
            arcpy.Parameter(
                displayName="Aircraft Name (MDS)",
                name="aircraft_name",
                datatype="GPString",
                parameterType="Required",
                direction="Input"),
            arcpy.Parameter(
                displayName="Quantity of Aircraft",
                name="quantity_of_aircraft",
                datatype="GPLong",
                parameterType="Required",
                direction="Input"),
            arcpy.Parameter(
                displayName="Airfield Name (AFLD_NAME)",
                name="afld_name",
                datatype="GPString",
                parameterType="Required",
                direction="Input"),
            arcpy.Parameter(
                displayName="Airfield ObjectID",
                name="object_id",
                datatype="GPLong",
                parameterType="Required",
                direction="Input"),
            arcpy.Parameter(
                displayName="Clearance Distance (in feet)",
                name="buffer_distance",
                datatype="GPDouble",
                parameterType="Required",
                direction="Input"),
            arcpy.Parameter(
                displayName="Maximum Aircraft per Row",
                name="max_per_row",
                datatype="GPLong",
                parameterType="Required",
                direction="Input")
        ]
        return params

    def updateParameters(self, parameters):
        # Populate the Aircraft Name dropdown based on the Input Aircraft Table
        if parameters[0].altered and not parameters[3].altered:
            aircraft_table = parameters[0].valueAsText
            if aircraft_table:
                try:
                    aircraft_names = set()
                    with arcpy.da.SearchCursor(aircraft_table, ["MDS"]) as cursor:
                        for row in cursor:
                            aircraft_names.add(row[0])
                    parameters[3].filter.list = sorted(aircraft_names)
                except Exception as e:
                    arcpy.AddError(f"Error loading aircraft names: {e}")
        
        # Populate the Airfield Name dropdown based on the Airfield Layer
        if parameters[1].altered and not parameters[5].altered:
            airfield_layer = parameters[1].valueAsText
            if airfield_layer:
                try:
                    airfield_names = set()
                    with arcpy.da.SearchCursor(airfield_layer, ["AFLD_NAME"]) as cursor:
                        for row in cursor:
                            airfield_names.add(row[0])
                    parameters[5].filter.list = sorted(airfield_names)
                except Exception as e:
                    arcpy.AddError(f"Error loading airfield names: {e}")
        
        # Populate the Airfield ObjectID dropdown based on the selected airfield name
        if parameters[5].altered and not parameters[6].altered:
            airfield_layer = parameters[1].valueAsText
            selected_airfield_name = parameters[5].valueAsText
            if airfield_layer and selected_airfield_name:
                try:
                    object_ids = set()
                    where_clause = f"AFLD_NAME = '{selected_airfield_name}'"
                    with arcpy.da.SearchCursor(airfield_layer, ["OBJECTID"], where_clause) as cursor:
                        for row in cursor:
                            object_ids.add(str(row[0]))  # Convert ObjectID to string for dropdown
                    parameters[6].filter.list = sorted(object_ids)
                except Exception as e:
                    arcpy.AddError(f"Error loading ObjectIDs: {e}")
        
        return

    def create_aircraft_shape(self, x_start, y_start, length, wingspan):
        # Define proportions for the aircraft shape
        fuselage_width = length * 0.1
        nose_length = length * 0.2
        tail_length = length * 0.15
        wing_sweep = length * 0.1
        tail_sweep = length * 0.05

        corners = [
            arcpy.Point(x_start, y_start + length / 2),  # Nose tip
            arcpy.Point(x_start - fuselage_width / 2, y_start + length / 2 - nose_length),  # Nose left
            arcpy.Point(x_start - wingspan / 2, y_start + wing_sweep),  # Left wingtip front
            arcpy.Point(x_start - wingspan / 2, y_start),  # Left wingtip middle
            arcpy.Point(x_start - wingspan / 2, y_start - wing_sweep),  # Left wingtip rear
            arcpy.Point(x_start - fuselage_width / 2, y_start - length / 2 + tail_length),  # Fuselage left before tail
            arcpy.Point(x_start - wingspan / 4, y_start - length / 2),  # Left tail tip
            arcpy.Point(x_start, y_start - length / 2 - tail_sweep),  # Tail bottom tip
            arcpy.Point(x_start + wingspan / 4, y_start - length / 2),  # Right tail tip
            arcpy.Point(x_start + fuselage_width / 2, y_start - length / 2 + tail_length),  # Fuselage right before tail
            arcpy.Point(x_start + wingspan / 2, y_start - wing_sweep),  # Right wingtip rear
            arcpy.Point(x_start + wingspan / 2, y_start),  # Right wingtip middle
            arcpy.Point(x_start + wingspan / 2, y_start + wing_sweep),  # Right wingtip front
            arcpy.Point(x_start + fuselage_width / 2, y_start + length / 2 - nose_length),  # Nose right
            arcpy.Point(x_start, y_start + length / 2)  # Back to nose tip
        ]
        return corners

    def execute(self, parameters, messages):
        # Retrieve parameters
        in_table = parameters[0].valueAsText
        airfield_layer = parameters[1].valueAsText
        out_fc = parameters[2].valueAsText
        selected_aircraft = parameters[3].valueAsText
        quantity_of_aircraft = int(parameters[4].valueAsText)
        afld_name = parameters[5].valueAsText
        object_id = int(parameters[6].valueAsText)
        buffer_distance = float(parameters[7].valueAsText)
        max_per_row = int(parameters[8].valueAsText)

        try:
            # Validate and create output feature class
            workspace = os.path.dirname(out_fc)
            valid_name = arcpy.ValidateTableName(os.path.basename(out_fc), workspace)
            out_fc = os.path.join(workspace, valid_name)
            sr = arcpy.Describe(airfield_layer).spatialReference
            arcpy.CreateFeatureclass_management(workspace, valid_name, "POLYGON", spatial_reference=sr)

            # Add fields for aircraft properties
            arcpy.AddField_management(out_fc, "MDS", "TEXT")
            arcpy.AddField_management(out_fc, "LENGTH", "DOUBLE")
            arcpy.AddField_management(out_fc, "WINGSPAN", "DOUBLE")
            arcpy.AddField_management(out_fc, "Aircraft_Footprint", "DOUBLE")

            # Get the airfield data (location and size)
            airfield_where_clause = f"AFLD_NAME = '{afld_name}' AND OBJECTID = {object_id}"
            with arcpy.da.SearchCursor(airfield_layer, ["SHAPE@", "LENGTH", "WIDTH", "LATITUDE", "LONGITUDE", "LCN"], airfield_where_clause) as cursor:
                for row in cursor:
                    airfield_shape, apron_length, apron_width, start_lat, start_lon, apron_lcn = row
                    apron_length = float(apron_length) if apron_length is not None else 0
                    apron_width = float(apron_width) if apron_width is not None else 0
                    start_lat = float(start_lat) if start_lat is not None else 0
                    start_lon = float(start_lon) if start_lon is not None else 0
                    apron_lcn = float(apron_lcn) if apron_lcn is not None else 0
                    break
                else:
                    arcpy.AddError(f"Airfield '{afld_name}' with ObjectID {object_id} not found.")
                    return

            arcpy.AddMessage(f"Airfield data: Length={apron_length}, Width={apron_width}, Lat={start_lat}, Lon={start_lon}, LCN={apron_lcn}")

            # Process the selected aircraft
            with arcpy.da.SearchCursor(in_table, ["MDS", "LENGTH", "WING_SPAN", "ACFT_LCN"]) as search_cursor:
                for row in search_cursor:
                    mds, length, wingspan, aircraft_lcn = row
                    if mds == selected_aircraft:
                        length = float(length) if length is not None else 0
                        wingspan = float(wingspan) if wingspan is not None else 0
                        aircraft_lcn = float(aircraft_lcn) if aircraft_lcn is not None else 0

                        if length == 0 or wingspan == 0 or aircraft_lcn == 0:
                            arcpy.AddError(f"Invalid data for {mds}: LENGTH={length}, WING_SPAN={wingspan}, ACFT_LCN={aircraft_lcn}")
                            return

                        arcpy.AddMessage(f"Processing aircraft {mds}: Length={length}, Wingspan={wingspan}, LCN={aircraft_lcn}")

                        if aircraft_lcn > apron_lcn:
                            arcpy.AddWarning(f"Aircraft {mds} LCN ({aircraft_lcn}) exceeds apron LCN ({apron_lcn}). Placement may not be suitable.")

                        length_in_degrees = length / 364000  # Approximate conversion from feet to degrees latitude
                        wingspan_in_degrees = wingspan / 364000

                        with arcpy.da.InsertCursor(out_fc, ["SHAPE@", "MDS", "LENGTH", "WINGSPAN", "Aircraft_Footprint"]) as insert_cursor:
                            points_placed = 0
                            row_index = 0
                            col_index = 0

                            while points_placed < quantity_of_aircraft:
                                x_start = start_lon + (col_index * (wingspan_in_degrees + buffer_distance / 364000))
                                y_start = start_lat + (row_index * (length_in_degrees + buffer_distance / 364000))

                                # Create the aircraft shape
                                corners = self.create_aircraft_shape(x_start, y_start, length_in_degrees, wingspan_in_degrees)

                                # Create the polygon
                                polygon = arcpy.Polygon(arcpy.Array(corners), sr)
                                insert_cursor.insertRow([polygon, mds, length, wingspan, length * wingspan])
                                points_placed += 1

                                arcpy.AddMessage(f"Placed {mds} at ({x_start}, {y_start}) - {points_placed}/{quantity_of_aircraft}")

                                # Move to the next column or row
                                col_index += 1
                                if col_index >= max_per_row:
                                    col_index = 0
                                    row_index += 1

                        break
                else:
                    arcpy.AddError(f"Aircraft {selected_aircraft} not found in the input table.")
                    return

            arcpy.AddMessage(f"Aircraft polygons created in {out_fc}")

        except Exception as e:
            arcpy.AddError(f"An error occurred while creating the polygons: {str(e)}")
            arcpy.AddError(arcpy.GetMessages())
            arcpy.AddError(traceback.format_exc())

<<<<<<< HEAD




=======
# Class for calculating Maximum On Ground (MOG)
>>>>>>> 193c528a
class CalculateMaximumOnGround(object):
    def __init__(self):
        self.label = "Calculate Maximum On Ground"
        self.description = "Calculate the maximum number of aircraft that can park on a specific apron with specified clearances"

    def getParameterInfo(self):
        params = [
            arcpy.Parameter(
                displayName="Input Aircraft Table",
                name="in_table",
                datatype="DETable",
                parameterType="Required",
                direction="Input"),
            arcpy.Parameter(
                displayName="Airfield Layer",
                name="airfield_layer",
                datatype="GPFeatureLayer",
                parameterType="Required",
                direction="Input"),
            arcpy.Parameter(
                displayName="Airfield Name",
                name="airfield_name",
                datatype="GPString",
                parameterType="Required",
                direction="Input"),
            arcpy.Parameter(
                displayName="Aircraft Clearance (ft)",
                name="aircraft_clearance",
                datatype="GPDouble",
                parameterType="Required",
                direction="Input"),  # Clearance around each aircraft
            arcpy.Parameter(
                displayName="Select Aircraft (MDS)",
                name="selected_aircraft",
                datatype="GPString",
                parameterType="Required",
                direction="Input",
                multiValue=True),  # Allow multiple aircraft to be selected
            arcpy.Parameter(
                displayName="Aircraft Quantities (Comma Separated)",
                name="aircraft_quantities",
                datatype="GPString",
                parameterType="Required",
                direction="Input")  # Comma-separated values for the quantities
        ]
        params[1].filter.list = ["Polygon"]  # Only allow polygon-type airfield layers
        return params

    def updateParameters(self, parameters):
        # Populate Airfield Dropdown
        if parameters[1].altered and not parameters[2].altered:
            airfield_layer = parameters[1].valueAsText
            if airfield_layer:
                airfield_names = [row[0] for row in arcpy.da.SearchCursor(airfield_layer, "AFLD_NAME")]
                parameters[2].filter.list = sorted(set(airfield_names))
        
        # Populate Aircraft Dropdown based on the Input Aircraft Table
        if parameters[0].altered and not parameters[4].altered:
            aircraft_table = parameters[0].valueAsText
            if aircraft_table:
                try:
                    # Fetch unique aircraft names (MDS) from the table
                    aircraft_names = set()
                    with arcpy.da.SearchCursor(aircraft_table, ["MDS"]) as cursor:
                        for row in cursor:
                            aircraft_names.add(row[0])
                    parameters[4].filter.list = sorted(aircraft_names)  # Populate dropdown with unique MDS
                except Exception as e:
                    arcpy.AddError(f"Error loading aircraft names: {e}")

        return

    def execute(self, parameters, messages):
        in_table = parameters[0].valueAsText
        airfield_layer = parameters[1].valueAsText
        airfield_name = parameters[2].valueAsText
        aircraft_clearance = float(parameters[3].valueAsText)  # Clearance around each aircraft
        selected_aircraft = parameters[4].values  # List of selected aircraft MDS
        aircraft_quantities = parameters[5].valueAsText.split(',')  # Quantities entered as comma-separated values

        # Ensure that the number of aircraft matches the number of quantities
        if len(selected_aircraft) != len(aircraft_quantities):
            arcpy.AddError(f"Number of selected aircraft does not match the number of quantities provided.")
            return

        # Convert aircraft quantities to integers
        try:
            aircraft_quantities = [int(q.strip()) for q in aircraft_quantities]
        except ValueError:
            arcpy.AddError(f"Invalid input for aircraft quantities. Ensure all quantities are valid integers.")
            return

        try:
            # Get airfield data based on the selected name
            where_clause = f"AFLD_NAME = '{airfield_name}'"
            with arcpy.da.SearchCursor(airfield_layer, ["SHAPE@", "LENGTH", "WIDTH"], where_clause) as cursor:
                for row in cursor:
                    airfield_shape, apron_length, apron_width = row
                    break
                else:
                    arcpy.AddError(f"Airfield '{airfield_name}' not found.")
                    return

            arcpy.AddMessage(f"Airfield dimensions: Length={apron_length} ft, Width={apron_width} ft")

            # Calculate available area on the apron
            available_area = float(apron_length) * float(apron_width)

            # Get selected aircraft data
            aircraft_data = []
            with arcpy.da.SearchCursor(in_table, ["MDS", "LENGTH", "WING_SPAN"]) as cursor:
                for row in cursor:
                    mds, length, wingspan = row
                    if mds in selected_aircraft:
                        footprint = float(length) * float(wingspan)
                        index = selected_aircraft.index(mds)
                        quantity = aircraft_quantities[index]
                        aircraft_data.append((mds, length, wingspan, footprint, quantity))

            # Sort aircraft by footprint (largest first)
            aircraft_data.sort(key=lambda x: x[3], reverse=True)

            # Calculate MOG (Maximum on Ground)
            total_area_used = 0
            results = []
            for mds, length, wingspan, footprint, quantity in aircraft_data:
                # Adjust footprint with aircraft clearance
                clearance_area = (length + aircraft_clearance) * (wingspan + aircraft_clearance)
                max_fit = math.floor((available_area - total_area_used) / clearance_area)
                actual_fit = min(max_fit, quantity)
                total_area_used += actual_fit * clearance_area
                results.append((mds, actual_fit))
                arcpy.AddMessage(f"Placed {actual_fit} {mds} aircraft")

            # Display overall results
            arcpy.AddMessage("\nMaximum On Ground (MOG) Results:")
            for mds, count in results:
                arcpy.AddMessage(f"{mds}: {count}")

            arcpy.AddMessage(f"\nTotal area used: {total_area_used:.2f} sq ft")
            arcpy.AddMessage(f"Remaining area: {available_area - total_area_used:.2f} sq ft")

        except Exception as e:
            arcpy.AddError(f"An error occurred while calculating MOG: {str(e)}")
            arcpy.AddError(arcpy.GetMessages())

<<<<<<< HEAD
=======
    def calculate_mog(self, apron_length, apron_width, aircraft_length, aircraft_wingspan,
                      interior_taxi_width, peripheral_taxi_width, wingtip_clearance):
        # Calculate the number of aircraft that can be parked on the apron
        # Based on the formula provided in the pseudocode
        parking_available_1 = math.floor((apron_length - 2 * interior_taxi_width) / (aircraft_length + wingtip_clearance))
        parking_available_2 = math.floor((apron_width - 2 * peripheral_taxi_width) / (aircraft_wingspan + wingtip_clearance))

        return max(parking_available_1, parking_available_2)
>>>>>>> 193c528a
<|MERGE_RESOLUTION|>--- conflicted
+++ resolved
@@ -326,14 +326,7 @@
             arcpy.AddError(arcpy.GetMessages())
             arcpy.AddError(traceback.format_exc())
 
-<<<<<<< HEAD
-
-
-
-
-=======
 # Class for calculating Maximum On Ground (MOG)
->>>>>>> 193c528a
 class CalculateMaximumOnGround(object):
     def __init__(self):
         self.label = "Calculate Maximum On Ground"
@@ -480,14 +473,4 @@
             arcpy.AddError(f"An error occurred while calculating MOG: {str(e)}")
             arcpy.AddError(arcpy.GetMessages())
 
-<<<<<<< HEAD
-=======
-    def calculate_mog(self, apron_length, apron_width, aircraft_length, aircraft_wingspan,
-                      interior_taxi_width, peripheral_taxi_width, wingtip_clearance):
-        # Calculate the number of aircraft that can be parked on the apron
-        # Based on the formula provided in the pseudocode
-        parking_available_1 = math.floor((apron_length - 2 * interior_taxi_width) / (aircraft_length + wingtip_clearance))
-        parking_available_2 = math.floor((apron_width - 2 * peripheral_taxi_width) / (aircraft_wingspan + wingtip_clearance))
-
-        return max(parking_available_1, parking_available_2)
->>>>>>> 193c528a
+        return max(parking_available_1, parking_available_2)