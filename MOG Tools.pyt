import arcpy
import os
import math
import traceback
import random

class Toolbox(object):
    def __init__(self):
        self.label = "Aircraft MOG Optimization"
        self.alias = "AircraftMOG"
        self.tools = [CalculateMaximumOnGround] # ImportAircraftData, CalculateAircraftFootprint, 

class CalculateMaximumOnGround(object):
    def __init__(self):
        self.label = "Calculate Maximum On Ground"
        self.description = "Calculates the maximum number of aircraft that can be parked on an airfield, with optional manual input of airfield dimensions and taxiway widths."
        self.canRunInBackground = False

    def getParameterInfo(self):
        params = [
            # Input Aircraft Table
            arcpy.Parameter(
                displayName="Input Aircraft Table",
                name="aircraft_table",
                datatype="GPTableView",
                parameterType="Required",
                direction="Input"),
            # Airfield Layer
            arcpy.Parameter(
                displayName="Airfield Layer",
                name="airfield_layer",
                datatype="GPFeatureLayer",
                parameterType="Required",
                direction="Input"),
            # Airfield Name
            # arcpy.Parameter(
            #     displayName="Airfield Name",
            #     name="airfield_name",
            #     datatype="GPString",
            #     parameterType="Required",
            #     direction="Input"),
            # Select Aircraft (MDS)
            arcpy.Parameter(
                displayName="Select Aircraft (MDS)",
                name="selected_aircraft",
                datatype="GPString",
                parameterType="Required",
                direction="Input"),
            # Enable Advanced Settings
            arcpy.Parameter(
                displayName="Enable Advanced Settings",
                name="enable_advanced_settings",
                datatype="GPBoolean",
                parameterType="Optional",
                direction="Input"),
            # Manual Airfield Length (ft)
            arcpy.Parameter(
                displayName="Manual Airfield Length (ft)",
                name="manual_length",
                datatype="GPDouble",
                parameterType="Optional",
                direction="Input"),
            # Manual Airfield Width (ft)
            arcpy.Parameter(
                displayName="Manual Airfield Width (ft)",
                name="manual_width",
                datatype="GPDouble",
                parameterType="Optional",
                direction="Input"),
            # Manual Interior Taxiway Width (ft)
            arcpy.Parameter(
                displayName="Manual Interior Taxiway Width (ft)",
                name="manual_interior_taxi_width",
                datatype="GPDouble",
                parameterType="Optional",
                direction="Input"),
            # Manual Peripheral Taxiway Width (ft)
            arcpy.Parameter(
                displayName="Manual Peripheral Taxiway Width (ft)",
                name="manual_peripheral_taxi_width",
                datatype="GPDouble",
                parameterType="Optional",
                direction="Input"),
            # Output Aircraft Positions Feature Class
            arcpy.Parameter(
                displayName="Output Aircraft Positions",
                name="out_aircraft_fc",
                datatype="DEFeatureClass",
                parameterType="Required",
                direction="Output"),
            # Output Constraint Polygons Feature Class
            arcpy.Parameter(
                displayName="Output Constraint Polygons",
                name="out_constraint_fc",
                datatype="DEFeatureClass",
                parameterType="Required",
                direction="Output"),
        ]

        # Disable advanced settings parameters by default
        for param in params[4:8]:
            param.enabled = False

        return params

    def updateParameters(self, parameters):
        # Populate the Aircraft Name (MDS) dropdown
        if parameters[0].altered or not parameters[2].altered:
            aircraft_table = parameters[0].valueAsText
            if aircraft_table:
                try:
                    aircraft_names = [row[0] for row in arcpy.da.SearchCursor(aircraft_table, "MDS") if row[0]] # Check if row[0] is valid and not <Null>. If <null>, filter.list breaks
                    parameters[2].filter.list = aircraft_names
                except Exception as e:
                    arcpy.AddError(f"Error loading aircraft names: {e}")

        enable_advanced_settings = parameters[3].value
        for param in parameters[4:8]:
            param.enabled = enable_advanced_settings

        return
<<<<<<< HEAD

    def calculate_taxiway_widths(self, aircraft_length, aircraft_wingspan):
        # Initialize taxiway widths
        interior_taxi_width = 0
        peripheral_taxi_width = 0

        # Wingspan is assumed to be in feet
        wingspan_ft = aircraft_wingspan

        # Determine taxiway widths based on wingspan
        if wingspan_ft >= 110:  # Aircraft with wingspan >= 110 ft
            peripheral_taxi_width = 50  # Wingtip clearance for moving aircraft on peripheral
            interior_taxi_width = 30 + 30  # Wingtip clearance on each side for moving aircraft between parked
        else:  # Aircraft with wingspan < 110 ft
            peripheral_taxi_width = 30  # Wingtip clearance for moving aircraft on peripheral
            interior_taxi_width = 20 + 20  # Wingtip clearance on each side for moving aircraft between parked

        return interior_taxi_width, peripheral_taxi_width

    def calculate_parking_available(self, apron_length, apron_width, aircraft_length, aircraft_wingspan):
        # Calculate the taxiway dimensions based on the aircraft specifications
        if aircraft_wingspan >= 110:  # Condition for larger aircraft
            interior_taxi_width = 30 + aircraft_wingspan + 30  # Larger aircraft calculation
        else:
            interior_taxi_width = 20 + aircraft_wingspan + 20  # Smaller aircraft calculation

        peripheral_taxi_width = 50 + (aircraft_wingspan / 2) + 37.5  # Peripheral Taxi Width
        wingtip_between_parked = 25  # Space between parked aircraft

        # I. Standard apron configuration
        # 1) Determine number of rows
        available_length = apron_length
        num_rows = max(1, math.floor((available_length + interior_taxi_width) / (aircraft_length + interior_taxi_width)))
        arcpy.AddMessage(f"Standard Configuration - Available Length: {available_length} ft, Aircraft Length: {aircraft_length} ft, Interior Taxi Width: {interior_taxi_width} ft")
        arcpy.AddMessage(f"Calculated Rows: {num_rows}")

        # 2) Determine number of columns
        available_width = max(0, apron_width - peripheral_taxi_width)
        num_cols = max(1, math.floor((available_width + wingtip_between_parked) / (aircraft_wingspan + wingtip_between_parked)))
        arcpy.AddMessage(f"Standard Configuration - Available Width: {available_width} ft, Aircraft Wingspan: {aircraft_wingspan} ft, Wingtip Between Parked: {wingtip_between_parked} ft")
        arcpy.AddMessage(f"Calculated Columns: {num_cols}")

        # 3) Parking available in standard configuration
        parking_available_I = num_rows * num_cols

=======

    def calculate_taxiway_widths(self, aircraft_length, aircraft_wingspan):
        # Initialize taxiway widths
        interior_taxi_width = 0
        peripheral_taxi_width = 0

        # Determine taxiway widths based on wingspan
        if aircraft_wingspan >= 110:  # Condition for larger aircraft
            interior_taxi_width = 30 + aircraft_wingspan + 30  # Larger aircraft calculation
        else:
            interior_taxi_width = 20 + aircraft_wingspan + 20  # Smaller aircraft calculation

        peripheral_taxi_width = 50 + (aircraft_wingspan / 2) + 37.5  # Peripheral Taxi Width

        return interior_taxi_width, peripheral_taxi_width

    def calculate_parking_available(self, apron_length, apron_width, aircraft_length, aircraft_wingspan, interior_taxi_width, peripheral_taxi_width, wingtip_between_parked):

        # I. Standard apron configuration
        # 1) Determine number of rows
        available_length = apron_length
        num_rows = max(1, math.floor((available_length + interior_taxi_width) / (aircraft_length + interior_taxi_width)))
        arcpy.AddMessage(f"Standard Configuration - Available Length: {available_length} ft, Aircraft Length: {aircraft_length} ft, Interior Taxi Width: {interior_taxi_width} ft")
        arcpy.AddMessage(f"Calculated Rows: {num_rows}")

        # 2) Determine number of columns
        available_width = max(0, apron_width - peripheral_taxi_width)
        num_cols = max(1, math.floor((available_width + wingtip_between_parked) / (aircraft_wingspan + wingtip_between_parked)))
        arcpy.AddMessage(f"Standard Configuration - Available Width: {available_width} ft, Aircraft Wingspan: {aircraft_wingspan} ft, Wingtip Between Parked: {wingtip_between_parked} ft")
        arcpy.AddMessage(f"Calculated Columns: {num_cols}")

        # 3) Parking available in standard configuration
        parking_available_I = num_rows * num_cols

>>>>>>> fbc5aa7d
        # II. Rotated apron configuration
        # 1) Determine number of rows
        available_length_rotated = apron_width
        num_rows_rotated = max(1, math.floor((available_length_rotated + interior_taxi_width) / (aircraft_length + interior_taxi_width)))
        arcpy.AddMessage(f"Rotated Configuration - Available Length: {available_length_rotated} ft, Aircraft Length: {aircraft_length} ft, Interior Taxi Width: {interior_taxi_width} ft")
        arcpy.AddMessage(f"Calculated Rotated Rows: {num_rows_rotated}")
<<<<<<< HEAD

        # 2) Determine number of columns
        available_width_rotated = max(0, apron_length - peripheral_taxi_width)
        num_cols_rotated = max(1, math.floor((available_width_rotated + wingtip_between_parked) / (aircraft_wingspan + wingtip_between_parked)))
        arcpy.AddMessage(f"Rotated Configuration - Available Width: {available_width_rotated} ft, Aircraft Wingspan: {aircraft_wingspan} ft, Wingtip Between Parked: {wingtip_between_parked} ft")
        arcpy.AddMessage(f"Calculated Rotated Columns: {num_cols_rotated}")

        # 3) Parking available in rotated configuration
        parking_available_II = num_rows_rotated * num_cols_rotated

        # III. Final Parking Available
        final_parking_available = max(parking_available_I, parking_available_II)
        arcpy.AddMessage(f"Final Parking Available (Maximum of Standard and Rotated): {final_parking_available}")

        return final_parking_available, num_rows, num_cols, num_rows_rotated, num_cols_rotated, parking_available_I, parking_available_II

    def calculate_airfield_orientation(self, airfield_shape, sr):
        # Calculate the orientation of the airfield based on the longest edge
        # max_length = 0
        # orientation_angle = 0
        # for row in arcpy.da.SearchCursor(airfield_shape, ["SHAPE@"], spatial_reference=sr):
        #     for part in row:
        #         for i in range(len(part) - 1):
        #             if part[i] and part[i + 1]:
        #                 p1 = part[i]
        #                 p2 = part[i + 1]
        #                 dx = p2.X - p1.X
        #                 dy = p2.Y - p1.Y
        #                 length = math.hypot(dx, dy)
        #                 if length > max_length:
        #                     max_length = length
        #                     orientation_angle = math.degrees(math.atan2(dy, dx))

        # Commented out the above code and replaced with CalculatePolygonMainAngle tool

        if "SHAPE_ANGLE" not in [columns.name for columns in arcpy.ListFields(airfield_shape)]:
            arcpy.management.AddField(airfield_shape, "Shape_Angle", "FLOAT")
            arcpy.AddMessage("Field 'SHAPE_ANGLE' added to the input table.")
        else:
            arcpy.AddMessage("Field 'SHAPE_ANGLE' already exists in the input table.")

        arcpy.cartography.CalculatePolygonMainAngle(airfield_shape, "Shape_Angle", "ARITHMETIC")

        with arcpy.da.SearchCursor(airfield_shape, ["Shape_Angle"]) as cursor:
            for row in cursor:
                orientation_angle = row[0]

        return orientation_angle

    def execute(self, parameters, messages):
        # Extract parameter values
        aircraft_table = parameters[0].valueAsText
        airfield_layer = parameters[1].valueAsText
        selected_aircraft = parameters[2].valueAsText
        enable_advanced_settings = parameters[3].value
        manual_length = parameters[4].value
        manual_width = parameters[5].value
        manual_interior_taxi_width = parameters[6].value
        manual_peripheral_taxi_width = parameters[7].value
        out_aircraft_fc = parameters[8].valueAsText  # Output Aircraft Feature Class
        out_constraint_fc = parameters[9].valueAsText  # Output Constraint Feature Class

        try:
            # Get the spatial reference of the airfield layer
            airfield_sr = arcpy.Describe(airfield_layer).spatialReference

            # Ensure the airfield layer is in a projected coordinate system
            if airfield_sr.type != 'Projected':
                arcpy.AddError("Airfield layer must be in a projected coordinate system with linear units (e.g., meters or feet).")
                return

            sr = airfield_sr

            # Get airfield geometry
            with arcpy.da.SearchCursor(airfield_layer, ["SHAPE@", "LENGTH", "WIDTH"], spatial_reference=sr) as cursor:
                for row in cursor:
                    airfield_shape, default_length, default_width = row
                    break
                else:
                    arcpy.AddError(f"Airfield '{airfield_layer}' not found.")
                    return

            # Determine orientation angle
            angle = self.calculate_airfield_orientation(airfield_layer, sr)
            arcpy.AddMessage(f"Calculated airfield orientation: {angle} degrees")

            # Get airfield dimensions
            if enable_advanced_settings and manual_length is not None and manual_width is not None:
                apron_length = float(manual_length)
                apron_width = float(manual_width)
                arcpy.AddMessage(f"Using manual airfield dimensions: Length={apron_length} ft, Width={apron_width} ft")
            else:
                apron_length = float(default_length)
                apron_width = float(default_width)
                arcpy.AddMessage(f"Retrieved airfield dimensions: Length={apron_length} ft, Width={apron_width} ft")

            # Get aircraft dimensions
            aircraft_data = self.get_aircraft_data(aircraft_table, selected_aircraft)
            if not aircraft_data:
                arcpy.AddError(f"Aircraft '{selected_aircraft}' not found.")
                return
            mds, aircraft_length, aircraft_wingspan, _ = aircraft_data[0]
            arcpy.AddMessage(f"Selected Aircraft: {mds}, Length={aircraft_length} ft, Wingspan={aircraft_wingspan} ft")

            # Use manual taxiway widths if provided
            if enable_advanced_settings and manual_interior_taxi_width is not None and manual_peripheral_taxi_width is not None:
                interior_taxi_width = float(manual_interior_taxi_width)
                peripheral_taxi_width = float(manual_peripheral_taxi_width)
                arcpy.AddMessage(f"Using manual taxiway widths: Interior Taxi Width={interior_taxi_width} ft, Peripheral Taxi Width={peripheral_taxi_width} ft")
            else:
                # Calculate taxiway widths based on aircraft dimensions
                interior_taxi_width, peripheral_taxi_width = self.calculate_taxiway_widths(aircraft_length, aircraft_wingspan)
                arcpy.AddMessage(f"Calculated taxiway widths: Interior Taxi Width={interior_taxi_width} ft, Peripheral Taxi Width={peripheral_taxi_width} ft")

            # Wingtip clearance between parked aircraft
            wingtip_between_parked = 25  # Adjust as necessary
            arcpy.AddMessage(f"Using wingtip clearance between parked aircraft: {wingtip_between_parked} ft")

            # Calculate parking availability
            (parking_available, num_rows_standard, num_cols_standard, num_rows_rotated, num_cols_rotated,
             parking_available_I, parking_available_II) = self.calculate_parking_available(
                apron_length, apron_width, aircraft_length, aircraft_wingspan)

            arcpy.AddMessage(f"Final Parking Available for {mds}: {parking_available}")

            # Decide whether to use standard or rotated configuration based on which has more parking available
            if parking_available == parking_available_I:
                # Standard configuration
                num_rows_to_place = num_rows_standard
                num_cols_to_place = num_cols_standard
                dx = aircraft_wingspan + wingtip_between_parked
                dy = aircraft_length + interior_taxi_width
                arcpy.AddMessage("Using standard configuration for aircraft placement.")
            else:
                # Rotated configuration
                num_rows_to_place = num_rows_rotated
                num_cols_to_place = num_cols_rotated
                dx = aircraft_wingspan + wingtip_between_parked
                dy = aircraft_length + interior_taxi_width
                # Swap dx and dy for rotated configuration
                dx, dy = dy, dx
                angle += 90  # Adjust angle by 90 degrees for rotation
                arcpy.AddMessage("Using rotated configuration for aircraft placement.")

            # Convert dimensions from feet to spatial reference units
            unit_name = sr.linearUnitName.lower()
            if 'foot' in unit_name:
                unit_factor = 1.0  # Units are already in feet
            elif 'meter' in unit_name:
                unit_factor = 0.3048  # Convert feet to meters
            else:
                arcpy.AddError(f"Unsupported linear unit in spatial reference: {sr.linearUnitName}")
                return

            dx_units = dx * unit_factor
            dy_units = dy * unit_factor

            # Create separate feature classes for aircraft and constraints
            # Aircraft Feature Class already defined as out_aircraft_fc
            # Constraint Feature Class defined as out_constraint_fc

            # Ensure feature classes do not already exist. If they do, delete them.
            for fc in [out_aircraft_fc, out_constraint_fc]:
                if arcpy.Exists(fc):
                    arcpy.Delete_management(fc)
                    arcpy.AddMessage(f"Existing feature class '{fc}' deleted.")

            # Create Aircraft Feature Class
            arcpy.CreateFeatureclass_management(os.path.dirname(out_aircraft_fc), os.path.basename(out_aircraft_fc), "POLYGON", spatial_reference=sr)
            # Add necessary fields to Aircraft Feature Class
            arcpy.AddField_management(out_aircraft_fc, "MDS", "TEXT")
            arcpy.AddField_management(out_aircraft_fc, "AircraftID", "LONG")
            arcpy.AddField_management(out_aircraft_fc, "Rotation", "DOUBLE")
            arcpy.AddField_management(out_aircraft_fc, "Type", "TEXT")  # New field to identify type

            # Create Constraint Feature Class
            arcpy.CreateFeatureclass_management(os.path.dirname(out_constraint_fc), os.path.basename(out_constraint_fc), "POLYGON", spatial_reference=sr)
            # Add necessary fields to Constraint Feature Class
            arcpy.AddField_management(out_constraint_fc, "AircraftID", "LONG")  # To associate with aircraft
            arcpy.AddField_management(out_constraint_fc, "Type", "TEXT")  # New field to identify type

            # Determine the starting point (use airfield centroid)
            start_point = airfield_shape.centroid
            arcpy.AddMessage(f"Using airfield centroid as starting point: ({start_point.X}, {start_point.Y})")

            # Generate grid coordinates centered at (0, 0)
            grid_points = []
            for i in range(num_rows_to_place):
                for j in range(num_cols_to_place):
                    x = j * dx_units - ((num_cols_to_place - 1) * dx_units) / 2
                    y = i * dy_units - ((num_rows_to_place - 1) * dy_units) / 2
                    grid_points.append((x, y))

            # Rotate and translate grid points
            angle_rad = math.radians(angle)
            cos_angle = math.cos(angle_rad)
            sin_angle = math.sin(angle_rad)

            aircraft_id = 1
            aircraft_records = []  # To store aircraft data for constraint creation

            with arcpy.da.InsertCursor(out_aircraft_fc, ["SHAPE@", "MDS", "AircraftID", "Rotation", "Type"]) as aircraft_cursor:
                for x_local, y_local in grid_points:
                    x_rotated = x_local * cos_angle - y_local * sin_angle
                    y_rotated = x_local * sin_angle + y_local * cos_angle
                    x_global = start_point.X + x_rotated
                    y_global = start_point.Y + y_rotated

                    # Create aircraft rectangle corners
                    half_length = (aircraft_length * unit_factor) / 2
                    half_wingspan = (aircraft_wingspan * unit_factor) / 2
                    corners = [
                        arcpy.Point(x_global - half_wingspan, y_global + half_length),
                        arcpy.Point(x_global + half_wingspan, y_global + half_length),
                        arcpy.Point(x_global + half_wingspan, y_global - half_length),
                        arcpy.Point(x_global - half_wingspan, y_global - half_length),
                        arcpy.Point(x_global - half_wingspan, y_global + half_length)
                    ]

                    # Create aircraft polygon with rotation
                    polygon_array = arcpy.Array()
                    for corner in corners:
                        # Rotate corner around center point
                        dx = corner.X - x_global
                        dy = corner.Y - y_global
                        rotated_x = x_global + (dx * cos_angle - dy * sin_angle)
                        rotated_y = y_global + (dx * sin_angle + dy * cos_angle)
                        polygon_array.add(arcpy.Point(rotated_x, rotated_y))

                    aircraft_polygon = arcpy.Polygon(polygon_array, sr)

                    # Check if aircraft polygon is within airfield
                    if airfield_shape.contains(aircraft_polygon.centroid):
                        # Insert aircraft polygon
                        aircraft_cursor.insertRow([aircraft_polygon, mds, aircraft_id, angle % 360, "Aircraft"])
                        arcpy.AddMessage(f"Placed {mds} at ({x_global}, {y_global}) - ID: {aircraft_id}/{parking_available}")
                        # Store aircraft data for constraint creation
                        aircraft_records.append({
                            "AircraftID": aircraft_id,
                            "Centroid": aircraft_polygon.centroid,
                            "Length": aircraft_length * unit_factor,
                            "Wingspan": aircraft_wingspan * unit_factor,
                            "Rotation": angle % 360
                        })
                        aircraft_id += 1
                    else:
                        arcpy.AddWarning(f"Aircraft at position ({x_global}, {y_global}) is outside the airfield boundary.")

            arcpy.AddMessage(f"Aircraft positions created in {out_aircraft_fc}, total aircraft placed: {aircraft_id - 1}")

            # After aircraft polygons are created, create constraint polygons
            self.create_constraint_polygons(out_constraint_fc, sr, aircraft_records)

        except Exception as e:
            arcpy.AddError(f"An error occurred during the MOG calculation: {str(e)}")
            arcpy.AddError(traceback.format_exc())

    def create_constraint_polygons(self, out_constraint_fc, sr, aircraft_records):
        """
        Creates constraint polygons based on the aircraft polygons.
        Each constraint polygon is a larger rectangle around the aircraft.

        :param out_constraint_fc: Path to the Constraint Feature Class
        :param sr: Spatial Reference
        :param aircraft_records: List of dictionaries containing aircraft data
        """
        try:
            with arcpy.da.InsertCursor(out_constraint_fc, ["SHAPE@", "AircraftID", "Type"]) as constraint_cursor:
                for record in aircraft_records:
                    aircraft_id = record["AircraftID"]
                    centroid = record["Centroid"]
                    length = record["Length"]
                    wingspan = record["Wingspan"]
                    rotation = record["Rotation"]  # Get the rotation angle

                    # Define the size of the constraint polygon
                    clearance_factor = 1.2  # 20% larger
                    constraint_length = length * clearance_factor
                    constraint_wingspan = wingspan * clearance_factor

                    # Create constraint rectangle corners (unrotated)
                    half_length = constraint_length / 2
                    half_wingspan = constraint_wingspan / 2
                    corners = [
                        arcpy.Point(centroid.X - half_wingspan, centroid.Y + half_length),
                        arcpy.Point(centroid.X + half_wingspan, centroid.Y + half_length),
                        arcpy.Point(centroid.X + half_wingspan, centroid.Y - half_length),
                        arcpy.Point(centroid.X - half_wingspan, centroid.Y - half_length),
                        arcpy.Point(centroid.X - half_wingspan, centroid.Y + half_length)
                    ]

                    # Rotate corners around the centroid
                    angle_rad = math.radians(rotation)
                    cos_angle = math.cos(angle_rad)
                    sin_angle = math.sin(angle_rad)
                    rotated_corners = []
                    for corner in corners:
                        dx = corner.X - centroid.X
                        dy = corner.Y - centroid.Y
                        rotated_x = centroid.X + (dx * cos_angle - dy * sin_angle)
                        rotated_y = centroid.Y + (dx * sin_angle + dy * cos_angle)
                        rotated_corners.append(arcpy.Point(rotated_x, rotated_y))

                    # Create constraint polygon with rotation
                    constraint_polygon = arcpy.Polygon(arcpy.Array(rotated_corners), sr)

                    # Insert constraint polygon
                    constraint_cursor.insertRow([constraint_polygon, aircraft_id, "Constraint"])
                    arcpy.AddMessage(f"Constraint polygon created for Aircraft ID: {aircraft_id}")

            arcpy.AddMessage(f"Constraint polygons created in {out_constraint_fc}")

        except Exception as e:
            arcpy.AddError(f"An error occurred while creating constraint polygons: {str(e)}")
            arcpy.AddError(traceback.format_exc())

    def get_aircraft_data(self, aircraft_table, selected_aircraft):
        aircraft_data = []
        with arcpy.da.SearchCursor(aircraft_table, ["MDS", "LENGTH", "WING_SPAN", "ACFT_LCN"]) as cursor:
            for row in cursor:
                if row[0] == selected_aircraft:
                    aircraft_data.append(row)
                    break
        return aircraft_data

=======

        # 2) Determine number of columns
        available_width_rotated = max(0, apron_length - peripheral_taxi_width)
        num_cols_rotated = max(1, math.floor((available_width_rotated + wingtip_between_parked) / (aircraft_wingspan + wingtip_between_parked)))
        arcpy.AddMessage(f"Rotated Configuration - Available Width: {available_width_rotated} ft, Aircraft Wingspan: {aircraft_wingspan} ft, Wingtip Between Parked: {wingtip_between_parked} ft")
        arcpy.AddMessage(f"Calculated Rotated Columns: {num_cols_rotated}")

        # 3) Parking available in rotated configuration
        parking_available_II = num_rows_rotated * num_cols_rotated

        # III. Final Parking Available
        final_parking_available = max(parking_available_I, parking_available_II)
        arcpy.AddMessage(f"Final Parking Available (Maximum of Standard and Rotated): {final_parking_available}")

        return final_parking_available, num_rows, num_cols, num_rows_rotated, num_cols_rotated, parking_available_I, parking_available_II

    def calculate_airfield_orientation(self, airfield_shape, sr):
        # Use the CalculatePolygonMainAngle tool to determine the airfield orientation
        if "Shape_Angle" not in [columns.name for columns in arcpy.ListFields(airfield_shape)]:
            arcpy.management.AddField(airfield_shape, "Shape_Angle", "FLOAT")
            arcpy.AddMessage("Field 'Shape_Angle' added to the input table.")
        else:
            arcpy.AddMessage("Field 'Shape_Angle' already exists in the input table.")

        arcpy.cartography.CalculatePolygonMainAngle(airfield_shape, "Shape_Angle", "ARITHMETIC")

        with arcpy.da.SearchCursor(airfield_shape, ["Shape_Angle"]) as cursor:
            for row in cursor:
                orientation_angle = row[0]

        return orientation_angle

    def convert_and_verify_dimensions(self, airfield_layer, airfield_name, target_sr_code=26917):
        try:
            # Define the target spatial reference
            target_sr = arcpy.SpatialReference(target_sr_code)

            # Get the current spatial reference of the airfield layer
            current_sr = arcpy.Describe(airfield_layer).spatialReference
            arcpy.AddMessage(f"Current spatial reference: {current_sr.name}, Units: {current_sr.linearUnitName}")

            # Define the where_clause to filter by airfield name
            where_clause = f"AFLD_NAME = '{airfield_name}'"

            # Retrieve original dimensions using the where_clause
            original_length = None
            original_width = None
            with arcpy.da.SearchCursor(airfield_layer, ["LENGTH", "WIDTH"], where_clause) as cursor:
                for row in cursor:
                    original_length, original_width = row
                    arcpy.AddMessage(f"Retrieved dimensions: Length={original_length}, Width={original_width}")
                    break
                else:
                    arcpy.AddError(f"Airfield '{airfield_name}' not found or dimensions not available.")
                    return

            # Check if conversion is necessary
            if current_sr.factoryCode != target_sr_code:
                arcpy.AddMessage(f"Converting airfield layer from {current_sr.name} to {target_sr.name}...")

                # Define the output path for the converted layer
                converted_layer = arcpy.env.scratchGDB + "/converted_airfield"

                # Perform the conversion
                arcpy.management.Project(airfield_layer, converted_layer, target_sr)

                # Verify the conversion
                converted_sr = arcpy.Describe(converted_layer).spatialReference
                arcpy.AddMessage(f"Converted spatial reference: {converted_sr.name}, Units: {converted_sr.linearUnitName}")

                # Check if units need conversion
                if current_sr.linearUnitName != target_sr.linearUnitName:
                    arcpy.AddMessage("Units differ between current and target spatial reference. Applying conversion factor...")

                    # Example conversion factor from feet to meters
                    conversion_factor = 0.3048 if 'foot' in current_sr.linearUnitName.lower() else 1.0

                    # Adjust dimensions based on conversion factor
                    with arcpy.da.UpdateCursor(converted_layer, ["LENGTH", "WIDTH"]) as cursor:
                        for row in cursor:
                            if row[0] is not None:
                                row[0] = original_length * conversion_factor  # Convert length
                            if row[1] is not None:
                                row[1] = original_width * conversion_factor  # Convert width
                            cursor.updateRow(row)

                arcpy.AddMessage("Conversion and verification successful. Using converted airfield layer.")
                return converted_layer
            else:
                # If no conversion is needed, return the original layer
                return airfield_layer

        except Exception as e:
            arcpy.AddError(f"An error occurred: {str(e)}")
            arcpy.AddError(traceback.format_exc())
            return airfield_layer

    def execute(self, parameters, messages):
        # Extract parameter values
        aircraft_table = parameters[0].valueAsText
        airfield_layer = parameters[1].valueAsText
        selected_aircraft = parameters[2].valueAsText
        enable_advanced_settings = parameters[3].value
        manual_length = parameters[4].value
        manual_width = parameters[5].value
        manual_interior_taxi_width = parameters[6].value
        manual_peripheral_taxi_width = parameters[7].value
        out_aircraft_fc = parameters[8].valueAsText  # Output Aircraft Feature Class
        out_constraint_fc = parameters[9].valueAsText  # Output Constraint Feature Class

        try:
            # Define the target spatial reference
            target_sr_code = 26917
            target_sr = arcpy.SpatialReference(target_sr_code)

            # Get the current spatial reference of the airfield layer
            current_sr = arcpy.Describe(airfield_layer).spatialReference
            arcpy.AddMessage(f"Current spatial reference: {current_sr.name}, Units: {current_sr.linearUnitName}")

            # Retrieve original dimensions using the where_clause
            original_length = None
            original_width = None
            with arcpy.da.SearchCursor(airfield_layer, ["LENGTH", "WIDTH"]) as cursor:
                for row in cursor:
                    original_length, original_width = row
                    arcpy.AddMessage(f"Original dimensions before conversion: Length={original_length}, Width={original_width}")
                    break
                else:
                    arcpy.AddError(f"Airfield '{airfield_layer}' not found.")
                    return

            # Check if conversion is necessary
            if current_sr.factoryCode != target_sr_code:
                arcpy.AddMessage(f"Converting airfield layer from {current_sr.name} to {target_sr.name}...")

                # Define the output path for the converted layer
                converted_layer = arcpy.env.scratchGDB + "/converted_airfield"

                # Perform the conversion
                arcpy.Project_management(airfield_layer, converted_layer, target_sr)

                # Verify the conversion
                converted_sr = arcpy.Describe(converted_layer).spatialReference
                arcpy.AddMessage(f"Converted spatial reference: {converted_sr.name}, Units: {converted_sr.linearUnitName}")

                # Check if units need conversion
                if current_sr.linearUnitName != target_sr.linearUnitName:
                    arcpy.AddMessage("Units differ between current and target spatial reference. Applying conversion factor...")

                    # Example conversion factor from feet to meters
                    conversion_factor = 0.3048 if 'foot' in current_sr.linearUnitName.lower() else 1.0

                    # Adjust dimensions based on conversion factor
                    with arcpy.da.UpdateCursor(converted_layer, ["LENGTH", "WIDTH"]) as cursor:
                        for row in cursor:
                            if row[0] is not None:
                                row[0] = original_length * conversion_factor  # Convert length
                            if row[1] is not None:
                                row[1] = original_width * conversion_factor  # Convert width
                            cursor.updateRow(row)

                arcpy.AddMessage("Conversion and verification successful. Using converted airfield layer.")
                airfield_layer = converted_layer

            # Ensure the airfield layer is in a projected coordinate system
            final_sr = arcpy.Describe(airfield_layer).spatialReference
            if final_sr.type != 'Projected':
                arcpy.AddError("Airfield layer must be in a projected coordinate system with linear units (e.g., meters or feet).")
                return

            sr = final_sr

            # Get airfield geometry
            with arcpy.da.SearchCursor(airfield_layer, ["SHAPE@", "LENGTH", "WIDTH"], spatial_reference=sr) as cursor:
                for row in cursor:
                    airfield_shape, default_length, default_width = row
                    arcpy.AddMessage(f"Retrieved airfield dimensions: Length={default_length}, Width={default_width}")
                    break
                else:
                    arcpy.AddError(f"Airfield '{airfield_layer}' not found.")
                    return

            # Determine orientation angle using the new method
            angle = self.calculate_airfield_orientation(airfield_layer, sr)
            arcpy.AddMessage(f"Calculated airfield orientation: {angle} degrees")

            # Get airfield dimensions
            if enable_advanced_settings and manual_length is not None and manual_width is not None:
                apron_length = float(manual_length)
                apron_width = float(manual_width)
                arcpy.AddMessage(f"Using manual airfield dimensions: Length={apron_length} ft, Width={apron_width} ft")
            else:
                apron_length = float(default_length)
                apron_width = float(default_width)
                arcpy.AddMessage(f"Retrieved airfield dimensions: Length={apron_length} ft, Width={apron_width} ft")

            # Get aircraft dimensions
            aircraft_data = self.get_aircraft_data(aircraft_table, selected_aircraft)
            if not aircraft_data:
                arcpy.AddError(f"Aircraft '{selected_aircraft}' not found.")
                return
            mds, aircraft_length, aircraft_wingspan, _ = aircraft_data[0]
            arcpy.AddMessage(f"Selected Aircraft: {mds}, Length={aircraft_length} ft, Wingspan={aircraft_wingspan} ft")

            # Use manual taxiway widths if provided
            if enable_advanced_settings and manual_interior_taxi_width is not None and manual_peripheral_taxi_width is not None:
                interior_taxi_width = float(manual_interior_taxi_width)
                peripheral_taxi_width = float(manual_peripheral_taxi_width)
                arcpy.AddMessage(f"Using manual taxiway widths: Interior Taxi Width={interior_taxi_width} ft, Peripheral Taxi Width={peripheral_taxi_width} ft")
            else:
                # Calculate taxiway widths based on aircraft dimensions
                interior_taxi_width, peripheral_taxi_width = self.calculate_taxiway_widths(aircraft_length, aircraft_wingspan)
                arcpy.AddMessage(f"Calculated taxiway widths: Interior Taxi Width={interior_taxi_width} ft, Peripheral Taxi Width={peripheral_taxi_width} ft")

            # Wingtip clearance between parked aircraft
            wingtip_between_parked = 25  # Adjust as necessary
            arcpy.AddMessage(f"Using wingtip clearance between parked aircraft: {wingtip_between_parked} ft")

            # Calculate parking availability
            (parking_available, num_rows_standard, num_cols_standard, num_rows_rotated, num_cols_rotated,
             parking_available_I, parking_available_II) = self.calculate_parking_available(
                apron_length, apron_width, aircraft_length, aircraft_wingspan, interior_taxi_width, peripheral_taxi_width, wingtip_between_parked)

            arcpy.AddMessage(f"Final Parking Available for {mds}: {parking_available}")

            # Decide whether to use standard or rotated configuration based on which has more parking available
            if parking_available == parking_available_I:
                # Standard configuration
                num_rows_to_place = num_rows_standard
                num_cols_to_place = num_cols_standard
                dx = aircraft_wingspan + wingtip_between_parked
                dy = aircraft_length + interior_taxi_width
                arcpy.AddMessage("Using standard configuration for aircraft placement.")
            else:
                # Rotated configuration
                num_rows_to_place = num_rows_rotated
                num_cols_to_place = num_cols_rotated
                dx = aircraft_wingspan + wingtip_between_parked
                dy = aircraft_length + interior_taxi_width
                # Swap dx and dy for rotated configuration
                dx, dy = dy, dx
                angle += 90  # Adjust angle by 90 degrees for rotation
                arcpy.AddMessage("Using rotated configuration for aircraft placement.")

            # Convert dimensions from feet to spatial reference units
            unit_name = sr.linearUnitName.lower()
            if 'foot' in unit_name:
                unit_factor = 1.0  # Units are already in feet
            elif 'meter' in unit_name:
                unit_factor = 0.3048  # Convert feet to meters
            else:
                arcpy.AddError(f"Unsupported linear unit in spatial reference: {sr.linearUnitName}")
                return

            dx_units = dx * unit_factor
            dy_units = dy * unit_factor

            # Create separate feature classes for aircraft and constraints
            # Aircraft Feature Class already defined as out_aircraft_fc
            # Constraint Feature Class defined as out_constraint_fc

            # Ensure feature classes do not already exist. If they do, delete them.
            for fc in [out_aircraft_fc, out_constraint_fc]:
                if arcpy.Exists(fc):
                    arcpy.Delete_management(fc)
                    arcpy.AddMessage(f"Existing feature class '{fc}' deleted.")

            # Create Aircraft Feature Class
            arcpy.CreateFeatureclass_management(os.path.dirname(out_aircraft_fc), os.path.basename(out_aircraft_fc), "POLYGON", spatial_reference=sr)
            # Add necessary fields to Aircraft Feature Class
            arcpy.AddField_management(out_aircraft_fc, "MDS", "TEXT")
            arcpy.AddField_management(out_aircraft_fc, "AircraftID", "LONG")
            arcpy.AddField_management(out_aircraft_fc, "Rotation", "DOUBLE")
            arcpy.AddField_management(out_aircraft_fc, "Type", "TEXT")  # New field to identify type

            # Create Constraint Feature Class
            arcpy.CreateFeatureclass_management(os.path.dirname(out_constraint_fc), os.path.basename(out_constraint_fc), "POLYGON", spatial_reference=sr)
            # Add necessary fields to Constraint Feature Class
            arcpy.AddField_management(out_constraint_fc, "AircraftID", "LONG")  # To associate with aircraft
            arcpy.AddField_management(out_constraint_fc, "Type", "TEXT")  # New field to identify type

            # Determine the starting point (use airfield centroid)
            start_point = airfield_shape.centroid
            arcpy.AddMessage(f"Using airfield centroid as starting point: ({start_point.X}, {start_point.Y})")

            # Generate grid coordinates centered at (0, 0)
            grid_points = []
            for i in range(num_rows_to_place):
                for j in range(num_cols_to_place):
                    x = j * dx_units - ((num_cols_to_place - 1) * dx_units) / 2
                    y = i * dy_units - ((num_rows_to_place - 1) * dy_units) / 2
                    grid_points.append((x, y))

            # Rotate and translate grid points
            angle_rad = math.radians(angle)
            cos_angle = math.cos(angle_rad)
            sin_angle = math.sin(angle_rad)

            aircraft_id = 1
            aircraft_records = []  # To store aircraft data for constraint creation

            with arcpy.da.InsertCursor(out_aircraft_fc, ["SHAPE@", "MDS", "AircraftID", "Rotation", "Type"]) as aircraft_cursor:
                for x_local, y_local in grid_points:
                    x_rotated = x_local * cos_angle - y_local * sin_angle
                    y_rotated = x_local * sin_angle + y_local * cos_angle
                    x_global = start_point.X + x_rotated
                    y_global = start_point.Y + y_rotated

                    # Create aircraft rectangle corners
                    half_length = (aircraft_length * unit_factor) / 2
                    half_wingspan = (aircraft_wingspan * unit_factor) / 2
                    corners = [
                        arcpy.Point(x_global - half_wingspan, y_global + half_length),
                        arcpy.Point(x_global + half_wingspan, y_global + half_length),
                        arcpy.Point(x_global + half_wingspan, y_global - half_length),
                        arcpy.Point(x_global - half_wingspan, y_global - half_length),
                        arcpy.Point(x_global - half_wingspan, y_global + half_length)
                    ]

                    # Create aircraft polygon with rotation
                    polygon_array = arcpy.Array()
                    for corner in corners:
                        # Rotate corner around center point
                        dx = corner.X - x_global
                        dy = corner.Y - y_global
                        rotated_x = x_global + (dx * cos_angle - dy * sin_angle)
                        rotated_y = y_global + (dx * sin_angle + dy * cos_angle)
                        polygon_array.add(arcpy.Point(rotated_x, rotated_y))

                    aircraft_polygon = arcpy.Polygon(polygon_array, sr)

                    # Check if aircraft polygon is within airfield
                    if airfield_shape.contains(aircraft_polygon):
                        # Insert aircraft polygon
                        aircraft_cursor.insertRow([aircraft_polygon, mds, aircraft_id, angle % 360, "Aircraft"])
                        arcpy.AddMessage(f"Placed {mds} at ({x_global}, {y_global}) - ID: {aircraft_id}/{parking_available}")
                        # Store aircraft data for constraint creation
                        aircraft_records.append({
                            "AircraftID": aircraft_id,
                            "Centroid": aircraft_polygon.centroid,
                            "Length": aircraft_length * unit_factor,
                            "Wingspan": aircraft_wingspan * unit_factor,
                            "Rotation": angle % 360
                        })
                        aircraft_id += 1
                    else:
                        arcpy.AddWarning(f"Aircraft at position ({x_global}, {y_global}) is outside the airfield boundary.")

            arcpy.AddMessage(f"Aircraft positions created in {out_aircraft_fc}, total aircraft placed: {aircraft_id - 1}")

            # After aircraft polygons are created, create constraint polygons
            self.create_constraint_polygons(out_constraint_fc, sr, aircraft_records)

        except Exception as e:
            arcpy.AddError(f"An error occurred during the MOG calculation: {str(e)}")
            arcpy.AddError(traceback.format_exc())

    def create_constraint_polygons(self, out_constraint_fc, sr, aircraft_records):
        """
        Creates constraint polygons based on the aircraft polygons.
        Each constraint polygon is a larger rectangle around the aircraft.

        :param out_constraint_fc: Path to the Constraint Feature Class
        :param sr: Spatial Reference
        :param aircraft_records: List of dictionaries containing aircraft data
        """
        try:
            with arcpy.da.InsertCursor(out_constraint_fc, ["SHAPE@", "AircraftID", "Type"]) as constraint_cursor:
                for record in aircraft_records:
                    aircraft_id = record["AircraftID"]
                    centroid = record["Centroid"]
                    length = record["Length"]
                    wingspan = record["Wingspan"]
                    rotation = record["Rotation"]  # Get the rotation angle

                    # Define the size of the constraint polygon
                    clearance_factor = 1.2  # 20% larger
                    constraint_length = length * clearance_factor
                    constraint_wingspan = wingspan * clearance_factor

                    # Create constraint rectangle corners (unrotated)
                    half_length = constraint_length / 2
                    half_wingspan = constraint_wingspan / 2
                    corners = [
                        arcpy.Point(centroid.X - half_wingspan, centroid.Y + half_length),
                        arcpy.Point(centroid.X + half_wingspan, centroid.Y + half_length),
                        arcpy.Point(centroid.X + half_wingspan, centroid.Y - half_length),
                        arcpy.Point(centroid.X - half_wingspan, centroid.Y - half_length),
                        arcpy.Point(centroid.X - half_wingspan, centroid.Y + half_length)
                    ]

                    # Rotate corners around the centroid
                    angle_rad = math.radians(rotation)
                    cos_angle = math.cos(angle_rad)
                    sin_angle = math.sin(angle_rad)
                    rotated_corners = []
                    for corner in corners:
                        dx = corner.X - centroid.X
                        dy = corner.Y - centroid.Y
                        rotated_x = centroid.X + (dx * cos_angle - dy * sin_angle)
                        rotated_y = centroid.Y + (dx * sin_angle + dy * cos_angle)
                        rotated_corners.append(arcpy.Point(rotated_x, rotated_y))

                    # Create constraint polygon with rotation
                    constraint_polygon = arcpy.Polygon(arcpy.Array(rotated_corners), sr)

                    # Insert constraint polygon
                    constraint_cursor.insertRow([constraint_polygon, aircraft_id, "Constraint"])
                    arcpy.AddMessage(f"Constraint polygon created for Aircraft ID: {aircraft_id}")

            arcpy.AddMessage(f"Constraint polygons created in {out_constraint_fc}")

        except Exception as e:
            arcpy.AddError(f"An error occurred while creating constraint polygons: {str(e)}")
            arcpy.AddError(traceback.format_exc())

    def get_aircraft_data(self, aircraft_table, selected_aircraft):
        aircraft_data = []
        with arcpy.da.SearchCursor(aircraft_table, ["MDS", "LENGTH", "WING_SPAN", "ACFT_LCN"]) as cursor:
            for row in cursor:
                if row[0] == selected_aircraft:
                    aircraft_data.append(row)
                    break
        return aircraft_data

>>>>>>> fbc5aa7d
    def get_airfield_dimension(self, airfield_layer, dimension_field):
        with arcpy.da.SearchCursor(airfield_layer, [dimension_field]) as cursor:
            for row in cursor:
                return float(row[0])  # Return the requested dimension as float
        arcpy.AddError(f"Airfield '{airfield_layer}' not found or dimension '{dimension_field}' not available.")
        return None  # Return None if not found<|MERGE_RESOLUTION|>--- conflicted
+++ resolved
@@ -2,13 +2,12 @@
 import os
 import math
 import traceback
-import random
 
 class Toolbox(object):
     def __init__(self):
         self.label = "Aircraft MOG Optimization"
         self.alias = "AircraftMOG"
-        self.tools = [CalculateMaximumOnGround] # ImportAircraftData, CalculateAircraftFootprint, 
+        self.tools = [CalculateMaximumOnGround]
 
 class CalculateMaximumOnGround(object):
     def __init__(self):
@@ -119,35 +118,23 @@
             param.enabled = enable_advanced_settings
 
         return
-<<<<<<< HEAD
 
     def calculate_taxiway_widths(self, aircraft_length, aircraft_wingspan):
         # Initialize taxiway widths
         interior_taxi_width = 0
         peripheral_taxi_width = 0
 
-        # Wingspan is assumed to be in feet
-        wingspan_ft = aircraft_wingspan
-
         # Determine taxiway widths based on wingspan
-        if wingspan_ft >= 110:  # Aircraft with wingspan >= 110 ft
-            peripheral_taxi_width = 50  # Wingtip clearance for moving aircraft on peripheral
-            interior_taxi_width = 30 + 30  # Wingtip clearance on each side for moving aircraft between parked
-        else:  # Aircraft with wingspan < 110 ft
-            peripheral_taxi_width = 30  # Wingtip clearance for moving aircraft on peripheral
-            interior_taxi_width = 20 + 20  # Wingtip clearance on each side for moving aircraft between parked
-
-        return interior_taxi_width, peripheral_taxi_width
-
-    def calculate_parking_available(self, apron_length, apron_width, aircraft_length, aircraft_wingspan):
-        # Calculate the taxiway dimensions based on the aircraft specifications
         if aircraft_wingspan >= 110:  # Condition for larger aircraft
             interior_taxi_width = 30 + aircraft_wingspan + 30  # Larger aircraft calculation
         else:
             interior_taxi_width = 20 + aircraft_wingspan + 20  # Smaller aircraft calculation
 
         peripheral_taxi_width = 50 + (aircraft_wingspan / 2) + 37.5  # Peripheral Taxi Width
-        wingtip_between_parked = 25  # Space between parked aircraft
+
+        return interior_taxi_width, peripheral_taxi_width
+
+    def calculate_parking_available(self, apron_length, apron_width, aircraft_length, aircraft_wingspan, interior_taxi_width, peripheral_taxi_width, wingtip_between_parked):
 
         # I. Standard apron configuration
         # 1) Determine number of rows
@@ -165,49 +152,12 @@
         # 3) Parking available in standard configuration
         parking_available_I = num_rows * num_cols
 
-=======
-
-    def calculate_taxiway_widths(self, aircraft_length, aircraft_wingspan):
-        # Initialize taxiway widths
-        interior_taxi_width = 0
-        peripheral_taxi_width = 0
-
-        # Determine taxiway widths based on wingspan
-        if aircraft_wingspan >= 110:  # Condition for larger aircraft
-            interior_taxi_width = 30 + aircraft_wingspan + 30  # Larger aircraft calculation
-        else:
-            interior_taxi_width = 20 + aircraft_wingspan + 20  # Smaller aircraft calculation
-
-        peripheral_taxi_width = 50 + (aircraft_wingspan / 2) + 37.5  # Peripheral Taxi Width
-
-        return interior_taxi_width, peripheral_taxi_width
-
-    def calculate_parking_available(self, apron_length, apron_width, aircraft_length, aircraft_wingspan, interior_taxi_width, peripheral_taxi_width, wingtip_between_parked):
-
-        # I. Standard apron configuration
-        # 1) Determine number of rows
-        available_length = apron_length
-        num_rows = max(1, math.floor((available_length + interior_taxi_width) / (aircraft_length + interior_taxi_width)))
-        arcpy.AddMessage(f"Standard Configuration - Available Length: {available_length} ft, Aircraft Length: {aircraft_length} ft, Interior Taxi Width: {interior_taxi_width} ft")
-        arcpy.AddMessage(f"Calculated Rows: {num_rows}")
-
-        # 2) Determine number of columns
-        available_width = max(0, apron_width - peripheral_taxi_width)
-        num_cols = max(1, math.floor((available_width + wingtip_between_parked) / (aircraft_wingspan + wingtip_between_parked)))
-        arcpy.AddMessage(f"Standard Configuration - Available Width: {available_width} ft, Aircraft Wingspan: {aircraft_wingspan} ft, Wingtip Between Parked: {wingtip_between_parked} ft")
-        arcpy.AddMessage(f"Calculated Columns: {num_cols}")
-
-        # 3) Parking available in standard configuration
-        parking_available_I = num_rows * num_cols
-
->>>>>>> fbc5aa7d
         # II. Rotated apron configuration
         # 1) Determine number of rows
         available_length_rotated = apron_width
         num_rows_rotated = max(1, math.floor((available_length_rotated + interior_taxi_width) / (aircraft_length + interior_taxi_width)))
         arcpy.AddMessage(f"Rotated Configuration - Available Length: {available_length_rotated} ft, Aircraft Length: {aircraft_length} ft, Interior Taxi Width: {interior_taxi_width} ft")
         arcpy.AddMessage(f"Calculated Rotated Rows: {num_rows_rotated}")
-<<<<<<< HEAD
 
         # 2) Determine number of columns
         available_width_rotated = max(0, apron_length - peripheral_taxi_width)
@@ -225,29 +175,12 @@
         return final_parking_available, num_rows, num_cols, num_rows_rotated, num_cols_rotated, parking_available_I, parking_available_II
 
     def calculate_airfield_orientation(self, airfield_shape, sr):
-        # Calculate the orientation of the airfield based on the longest edge
-        # max_length = 0
-        # orientation_angle = 0
-        # for row in arcpy.da.SearchCursor(airfield_shape, ["SHAPE@"], spatial_reference=sr):
-        #     for part in row:
-        #         for i in range(len(part) - 1):
-        #             if part[i] and part[i + 1]:
-        #                 p1 = part[i]
-        #                 p2 = part[i + 1]
-        #                 dx = p2.X - p1.X
-        #                 dy = p2.Y - p1.Y
-        #                 length = math.hypot(dx, dy)
-        #                 if length > max_length:
-        #                     max_length = length
-        #                     orientation_angle = math.degrees(math.atan2(dy, dx))
-
-        # Commented out the above code and replaced with CalculatePolygonMainAngle tool
-
-        if "SHAPE_ANGLE" not in [columns.name for columns in arcpy.ListFields(airfield_shape)]:
+        # Use the CalculatePolygonMainAngle tool to determine the airfield orientation
+        if "Shape_Angle" not in [columns.name for columns in arcpy.ListFields(airfield_shape)]:
             arcpy.management.AddField(airfield_shape, "Shape_Angle", "FLOAT")
-            arcpy.AddMessage("Field 'SHAPE_ANGLE' added to the input table.")
+            arcpy.AddMessage("Field 'Shape_Angle' added to the input table.")
         else:
-            arcpy.AddMessage("Field 'SHAPE_ANGLE' already exists in the input table.")
+            arcpy.AddMessage("Field 'Shape_Angle' already exists in the input table.")
 
         arcpy.cartography.CalculatePolygonMainAngle(airfield_shape, "Shape_Angle", "ARITHMETIC")
 
@@ -256,6 +189,71 @@
                 orientation_angle = row[0]
 
         return orientation_angle
+
+    def convert_and_verify_dimensions(self, airfield_layer, airfield_name, target_sr_code=26917):
+        try:
+            # Define the target spatial reference
+            target_sr = arcpy.SpatialReference(target_sr_code)
+
+            # Get the current spatial reference of the airfield layer
+            current_sr = arcpy.Describe(airfield_layer).spatialReference
+            arcpy.AddMessage(f"Current spatial reference: {current_sr.name}, Units: {current_sr.linearUnitName}")
+
+            # Define the where_clause to filter by airfield name
+            where_clause = f"AFLD_NAME = '{airfield_name}'"
+
+            # Retrieve original dimensions using the where_clause
+            original_length = None
+            original_width = None
+            with arcpy.da.SearchCursor(airfield_layer, ["LENGTH", "WIDTH"], where_clause) as cursor:
+                for row in cursor:
+                    original_length, original_width = row
+                    arcpy.AddMessage(f"Retrieved dimensions: Length={original_length}, Width={original_width}")
+                    break
+                else:
+                    arcpy.AddError(f"Airfield '{airfield_name}' not found or dimensions not available.")
+                    return
+
+            # Check if conversion is necessary
+            if current_sr.factoryCode != target_sr_code:
+                arcpy.AddMessage(f"Converting airfield layer from {current_sr.name} to {target_sr.name}...")
+
+                # Define the output path for the converted layer
+                converted_layer = arcpy.env.scratchGDB + "/converted_airfield"
+
+                # Perform the conversion
+                arcpy.management.Project(airfield_layer, converted_layer, target_sr)
+
+                # Verify the conversion
+                converted_sr = arcpy.Describe(converted_layer).spatialReference
+                arcpy.AddMessage(f"Converted spatial reference: {converted_sr.name}, Units: {converted_sr.linearUnitName}")
+
+                # Check if units need conversion
+                if current_sr.linearUnitName != target_sr.linearUnitName:
+                    arcpy.AddMessage("Units differ between current and target spatial reference. Applying conversion factor...")
+
+                    # Example conversion factor from feet to meters
+                    conversion_factor = 0.3048 if 'foot' in current_sr.linearUnitName.lower() else 1.0
+
+                    # Adjust dimensions based on conversion factor
+                    with arcpy.da.UpdateCursor(converted_layer, ["LENGTH", "WIDTH"]) as cursor:
+                        for row in cursor:
+                            if row[0] is not None:
+                                row[0] = original_length * conversion_factor  # Convert length
+                            if row[1] is not None:
+                                row[1] = original_width * conversion_factor  # Convert width
+                            cursor.updateRow(row)
+
+                arcpy.AddMessage("Conversion and verification successful. Using converted airfield layer.")
+                return converted_layer
+            else:
+                # If no conversion is needed, return the original layer
+                return airfield_layer
+
+        except Exception as e:
+            arcpy.AddError(f"An error occurred: {str(e)}")
+            arcpy.AddError(traceback.format_exc())
+            return airfield_layer
 
     def execute(self, parameters, messages):
         # Extract parameter values
@@ -271,26 +269,78 @@
         out_constraint_fc = parameters[9].valueAsText  # Output Constraint Feature Class
 
         try:
-            # Get the spatial reference of the airfield layer
-            airfield_sr = arcpy.Describe(airfield_layer).spatialReference
+            # Define the target spatial reference
+            target_sr_code = 26917
+            target_sr = arcpy.SpatialReference(target_sr_code)
+
+            # Get the current spatial reference of the airfield layer
+            current_sr = arcpy.Describe(airfield_layer).spatialReference
+            arcpy.AddMessage(f"Current spatial reference: {current_sr.name}, Units: {current_sr.linearUnitName}")
+
+            # Retrieve original dimensions using the where_clause
+            original_length = None
+            original_width = None
+            with arcpy.da.SearchCursor(airfield_layer, ["LENGTH", "WIDTH"]) as cursor:
+                for row in cursor:
+                    original_length, original_width = row
+                    arcpy.AddMessage(f"Original dimensions before conversion: Length={original_length}, Width={original_width}")
+                    break
+                else:
+                    arcpy.AddError(f"Airfield '{airfield_layer}' not found.")
+                    return
+
+            # Check if conversion is necessary
+            if current_sr.factoryCode != target_sr_code:
+                arcpy.AddMessage(f"Converting airfield layer from {current_sr.name} to {target_sr.name}...")
+
+                # Define the output path for the converted layer
+                converted_layer = arcpy.env.scratchGDB + "/converted_airfield"
+
+                # Perform the conversion
+                arcpy.Project_management(airfield_layer, converted_layer, target_sr)
+
+                # Verify the conversion
+                converted_sr = arcpy.Describe(converted_layer).spatialReference
+                arcpy.AddMessage(f"Converted spatial reference: {converted_sr.name}, Units: {converted_sr.linearUnitName}")
+
+                # Check if units need conversion
+                if current_sr.linearUnitName != target_sr.linearUnitName:
+                    arcpy.AddMessage("Units differ between current and target spatial reference. Applying conversion factor...")
+
+                    # Example conversion factor from feet to meters
+                    conversion_factor = 0.3048 if 'foot' in current_sr.linearUnitName.lower() else 1.0
+
+                    # Adjust dimensions based on conversion factor
+                    with arcpy.da.UpdateCursor(converted_layer, ["LENGTH", "WIDTH"]) as cursor:
+                        for row in cursor:
+                            if row[0] is not None:
+                                row[0] = original_length * conversion_factor  # Convert length
+                            if row[1] is not None:
+                                row[1] = original_width * conversion_factor  # Convert width
+                            cursor.updateRow(row)
+
+                arcpy.AddMessage("Conversion and verification successful. Using converted airfield layer.")
+                airfield_layer = converted_layer
 
             # Ensure the airfield layer is in a projected coordinate system
-            if airfield_sr.type != 'Projected':
+            final_sr = arcpy.Describe(airfield_layer).spatialReference
+            if final_sr.type != 'Projected':
                 arcpy.AddError("Airfield layer must be in a projected coordinate system with linear units (e.g., meters or feet).")
                 return
 
-            sr = airfield_sr
+            sr = final_sr
 
             # Get airfield geometry
             with arcpy.da.SearchCursor(airfield_layer, ["SHAPE@", "LENGTH", "WIDTH"], spatial_reference=sr) as cursor:
                 for row in cursor:
                     airfield_shape, default_length, default_width = row
+                    arcpy.AddMessage(f"Retrieved airfield dimensions: Length={default_length}, Width={default_width}")
                     break
                 else:
                     arcpy.AddError(f"Airfield '{airfield_layer}' not found.")
                     return
 
-            # Determine orientation angle
+            # Determine orientation angle using the new method
             angle = self.calculate_airfield_orientation(airfield_layer, sr)
             arcpy.AddMessage(f"Calculated airfield orientation: {angle} degrees")
 
@@ -329,7 +379,7 @@
             # Calculate parking availability
             (parking_available, num_rows_standard, num_cols_standard, num_rows_rotated, num_cols_rotated,
              parking_available_I, parking_available_II) = self.calculate_parking_available(
-                apron_length, apron_width, aircraft_length, aircraft_wingspan)
+                apron_length, apron_width, aircraft_length, aircraft_wingspan, interior_taxi_width, peripheral_taxi_width, wingtip_between_parked)
 
             arcpy.AddMessage(f"Final Parking Available for {mds}: {parking_available}")
 
@@ -440,432 +490,6 @@
                     aircraft_polygon = arcpy.Polygon(polygon_array, sr)
 
                     # Check if aircraft polygon is within airfield
-                    if airfield_shape.contains(aircraft_polygon.centroid):
-                        # Insert aircraft polygon
-                        aircraft_cursor.insertRow([aircraft_polygon, mds, aircraft_id, angle % 360, "Aircraft"])
-                        arcpy.AddMessage(f"Placed {mds} at ({x_global}, {y_global}) - ID: {aircraft_id}/{parking_available}")
-                        # Store aircraft data for constraint creation
-                        aircraft_records.append({
-                            "AircraftID": aircraft_id,
-                            "Centroid": aircraft_polygon.centroid,
-                            "Length": aircraft_length * unit_factor,
-                            "Wingspan": aircraft_wingspan * unit_factor,
-                            "Rotation": angle % 360
-                        })
-                        aircraft_id += 1
-                    else:
-                        arcpy.AddWarning(f"Aircraft at position ({x_global}, {y_global}) is outside the airfield boundary.")
-
-            arcpy.AddMessage(f"Aircraft positions created in {out_aircraft_fc}, total aircraft placed: {aircraft_id - 1}")
-
-            # After aircraft polygons are created, create constraint polygons
-            self.create_constraint_polygons(out_constraint_fc, sr, aircraft_records)
-
-        except Exception as e:
-            arcpy.AddError(f"An error occurred during the MOG calculation: {str(e)}")
-            arcpy.AddError(traceback.format_exc())
-
-    def create_constraint_polygons(self, out_constraint_fc, sr, aircraft_records):
-        """
-        Creates constraint polygons based on the aircraft polygons.
-        Each constraint polygon is a larger rectangle around the aircraft.
-
-        :param out_constraint_fc: Path to the Constraint Feature Class
-        :param sr: Spatial Reference
-        :param aircraft_records: List of dictionaries containing aircraft data
-        """
-        try:
-            with arcpy.da.InsertCursor(out_constraint_fc, ["SHAPE@", "AircraftID", "Type"]) as constraint_cursor:
-                for record in aircraft_records:
-                    aircraft_id = record["AircraftID"]
-                    centroid = record["Centroid"]
-                    length = record["Length"]
-                    wingspan = record["Wingspan"]
-                    rotation = record["Rotation"]  # Get the rotation angle
-
-                    # Define the size of the constraint polygon
-                    clearance_factor = 1.2  # 20% larger
-                    constraint_length = length * clearance_factor
-                    constraint_wingspan = wingspan * clearance_factor
-
-                    # Create constraint rectangle corners (unrotated)
-                    half_length = constraint_length / 2
-                    half_wingspan = constraint_wingspan / 2
-                    corners = [
-                        arcpy.Point(centroid.X - half_wingspan, centroid.Y + half_length),
-                        arcpy.Point(centroid.X + half_wingspan, centroid.Y + half_length),
-                        arcpy.Point(centroid.X + half_wingspan, centroid.Y - half_length),
-                        arcpy.Point(centroid.X - half_wingspan, centroid.Y - half_length),
-                        arcpy.Point(centroid.X - half_wingspan, centroid.Y + half_length)
-                    ]
-
-                    # Rotate corners around the centroid
-                    angle_rad = math.radians(rotation)
-                    cos_angle = math.cos(angle_rad)
-                    sin_angle = math.sin(angle_rad)
-                    rotated_corners = []
-                    for corner in corners:
-                        dx = corner.X - centroid.X
-                        dy = corner.Y - centroid.Y
-                        rotated_x = centroid.X + (dx * cos_angle - dy * sin_angle)
-                        rotated_y = centroid.Y + (dx * sin_angle + dy * cos_angle)
-                        rotated_corners.append(arcpy.Point(rotated_x, rotated_y))
-
-                    # Create constraint polygon with rotation
-                    constraint_polygon = arcpy.Polygon(arcpy.Array(rotated_corners), sr)
-
-                    # Insert constraint polygon
-                    constraint_cursor.insertRow([constraint_polygon, aircraft_id, "Constraint"])
-                    arcpy.AddMessage(f"Constraint polygon created for Aircraft ID: {aircraft_id}")
-
-            arcpy.AddMessage(f"Constraint polygons created in {out_constraint_fc}")
-
-        except Exception as e:
-            arcpy.AddError(f"An error occurred while creating constraint polygons: {str(e)}")
-            arcpy.AddError(traceback.format_exc())
-
-    def get_aircraft_data(self, aircraft_table, selected_aircraft):
-        aircraft_data = []
-        with arcpy.da.SearchCursor(aircraft_table, ["MDS", "LENGTH", "WING_SPAN", "ACFT_LCN"]) as cursor:
-            for row in cursor:
-                if row[0] == selected_aircraft:
-                    aircraft_data.append(row)
-                    break
-        return aircraft_data
-
-=======
-
-        # 2) Determine number of columns
-        available_width_rotated = max(0, apron_length - peripheral_taxi_width)
-        num_cols_rotated = max(1, math.floor((available_width_rotated + wingtip_between_parked) / (aircraft_wingspan + wingtip_between_parked)))
-        arcpy.AddMessage(f"Rotated Configuration - Available Width: {available_width_rotated} ft, Aircraft Wingspan: {aircraft_wingspan} ft, Wingtip Between Parked: {wingtip_between_parked} ft")
-        arcpy.AddMessage(f"Calculated Rotated Columns: {num_cols_rotated}")
-
-        # 3) Parking available in rotated configuration
-        parking_available_II = num_rows_rotated * num_cols_rotated
-
-        # III. Final Parking Available
-        final_parking_available = max(parking_available_I, parking_available_II)
-        arcpy.AddMessage(f"Final Parking Available (Maximum of Standard and Rotated): {final_parking_available}")
-
-        return final_parking_available, num_rows, num_cols, num_rows_rotated, num_cols_rotated, parking_available_I, parking_available_II
-
-    def calculate_airfield_orientation(self, airfield_shape, sr):
-        # Use the CalculatePolygonMainAngle tool to determine the airfield orientation
-        if "Shape_Angle" not in [columns.name for columns in arcpy.ListFields(airfield_shape)]:
-            arcpy.management.AddField(airfield_shape, "Shape_Angle", "FLOAT")
-            arcpy.AddMessage("Field 'Shape_Angle' added to the input table.")
-        else:
-            arcpy.AddMessage("Field 'Shape_Angle' already exists in the input table.")
-
-        arcpy.cartography.CalculatePolygonMainAngle(airfield_shape, "Shape_Angle", "ARITHMETIC")
-
-        with arcpy.da.SearchCursor(airfield_shape, ["Shape_Angle"]) as cursor:
-            for row in cursor:
-                orientation_angle = row[0]
-
-        return orientation_angle
-
-    def convert_and_verify_dimensions(self, airfield_layer, airfield_name, target_sr_code=26917):
-        try:
-            # Define the target spatial reference
-            target_sr = arcpy.SpatialReference(target_sr_code)
-
-            # Get the current spatial reference of the airfield layer
-            current_sr = arcpy.Describe(airfield_layer).spatialReference
-            arcpy.AddMessage(f"Current spatial reference: {current_sr.name}, Units: {current_sr.linearUnitName}")
-
-            # Define the where_clause to filter by airfield name
-            where_clause = f"AFLD_NAME = '{airfield_name}'"
-
-            # Retrieve original dimensions using the where_clause
-            original_length = None
-            original_width = None
-            with arcpy.da.SearchCursor(airfield_layer, ["LENGTH", "WIDTH"], where_clause) as cursor:
-                for row in cursor:
-                    original_length, original_width = row
-                    arcpy.AddMessage(f"Retrieved dimensions: Length={original_length}, Width={original_width}")
-                    break
-                else:
-                    arcpy.AddError(f"Airfield '{airfield_name}' not found or dimensions not available.")
-                    return
-
-            # Check if conversion is necessary
-            if current_sr.factoryCode != target_sr_code:
-                arcpy.AddMessage(f"Converting airfield layer from {current_sr.name} to {target_sr.name}...")
-
-                # Define the output path for the converted layer
-                converted_layer = arcpy.env.scratchGDB + "/converted_airfield"
-
-                # Perform the conversion
-                arcpy.management.Project(airfield_layer, converted_layer, target_sr)
-
-                # Verify the conversion
-                converted_sr = arcpy.Describe(converted_layer).spatialReference
-                arcpy.AddMessage(f"Converted spatial reference: {converted_sr.name}, Units: {converted_sr.linearUnitName}")
-
-                # Check if units need conversion
-                if current_sr.linearUnitName != target_sr.linearUnitName:
-                    arcpy.AddMessage("Units differ between current and target spatial reference. Applying conversion factor...")
-
-                    # Example conversion factor from feet to meters
-                    conversion_factor = 0.3048 if 'foot' in current_sr.linearUnitName.lower() else 1.0
-
-                    # Adjust dimensions based on conversion factor
-                    with arcpy.da.UpdateCursor(converted_layer, ["LENGTH", "WIDTH"]) as cursor:
-                        for row in cursor:
-                            if row[0] is not None:
-                                row[0] = original_length * conversion_factor  # Convert length
-                            if row[1] is not None:
-                                row[1] = original_width * conversion_factor  # Convert width
-                            cursor.updateRow(row)
-
-                arcpy.AddMessage("Conversion and verification successful. Using converted airfield layer.")
-                return converted_layer
-            else:
-                # If no conversion is needed, return the original layer
-                return airfield_layer
-
-        except Exception as e:
-            arcpy.AddError(f"An error occurred: {str(e)}")
-            arcpy.AddError(traceback.format_exc())
-            return airfield_layer
-
-    def execute(self, parameters, messages):
-        # Extract parameter values
-        aircraft_table = parameters[0].valueAsText
-        airfield_layer = parameters[1].valueAsText
-        selected_aircraft = parameters[2].valueAsText
-        enable_advanced_settings = parameters[3].value
-        manual_length = parameters[4].value
-        manual_width = parameters[5].value
-        manual_interior_taxi_width = parameters[6].value
-        manual_peripheral_taxi_width = parameters[7].value
-        out_aircraft_fc = parameters[8].valueAsText  # Output Aircraft Feature Class
-        out_constraint_fc = parameters[9].valueAsText  # Output Constraint Feature Class
-
-        try:
-            # Define the target spatial reference
-            target_sr_code = 26917
-            target_sr = arcpy.SpatialReference(target_sr_code)
-
-            # Get the current spatial reference of the airfield layer
-            current_sr = arcpy.Describe(airfield_layer).spatialReference
-            arcpy.AddMessage(f"Current spatial reference: {current_sr.name}, Units: {current_sr.linearUnitName}")
-
-            # Retrieve original dimensions using the where_clause
-            original_length = None
-            original_width = None
-            with arcpy.da.SearchCursor(airfield_layer, ["LENGTH", "WIDTH"]) as cursor:
-                for row in cursor:
-                    original_length, original_width = row
-                    arcpy.AddMessage(f"Original dimensions before conversion: Length={original_length}, Width={original_width}")
-                    break
-                else:
-                    arcpy.AddError(f"Airfield '{airfield_layer}' not found.")
-                    return
-
-            # Check if conversion is necessary
-            if current_sr.factoryCode != target_sr_code:
-                arcpy.AddMessage(f"Converting airfield layer from {current_sr.name} to {target_sr.name}...")
-
-                # Define the output path for the converted layer
-                converted_layer = arcpy.env.scratchGDB + "/converted_airfield"
-
-                # Perform the conversion
-                arcpy.Project_management(airfield_layer, converted_layer, target_sr)
-
-                # Verify the conversion
-                converted_sr = arcpy.Describe(converted_layer).spatialReference
-                arcpy.AddMessage(f"Converted spatial reference: {converted_sr.name}, Units: {converted_sr.linearUnitName}")
-
-                # Check if units need conversion
-                if current_sr.linearUnitName != target_sr.linearUnitName:
-                    arcpy.AddMessage("Units differ between current and target spatial reference. Applying conversion factor...")
-
-                    # Example conversion factor from feet to meters
-                    conversion_factor = 0.3048 if 'foot' in current_sr.linearUnitName.lower() else 1.0
-
-                    # Adjust dimensions based on conversion factor
-                    with arcpy.da.UpdateCursor(converted_layer, ["LENGTH", "WIDTH"]) as cursor:
-                        for row in cursor:
-                            if row[0] is not None:
-                                row[0] = original_length * conversion_factor  # Convert length
-                            if row[1] is not None:
-                                row[1] = original_width * conversion_factor  # Convert width
-                            cursor.updateRow(row)
-
-                arcpy.AddMessage("Conversion and verification successful. Using converted airfield layer.")
-                airfield_layer = converted_layer
-
-            # Ensure the airfield layer is in a projected coordinate system
-            final_sr = arcpy.Describe(airfield_layer).spatialReference
-            if final_sr.type != 'Projected':
-                arcpy.AddError("Airfield layer must be in a projected coordinate system with linear units (e.g., meters or feet).")
-                return
-
-            sr = final_sr
-
-            # Get airfield geometry
-            with arcpy.da.SearchCursor(airfield_layer, ["SHAPE@", "LENGTH", "WIDTH"], spatial_reference=sr) as cursor:
-                for row in cursor:
-                    airfield_shape, default_length, default_width = row
-                    arcpy.AddMessage(f"Retrieved airfield dimensions: Length={default_length}, Width={default_width}")
-                    break
-                else:
-                    arcpy.AddError(f"Airfield '{airfield_layer}' not found.")
-                    return
-
-            # Determine orientation angle using the new method
-            angle = self.calculate_airfield_orientation(airfield_layer, sr)
-            arcpy.AddMessage(f"Calculated airfield orientation: {angle} degrees")
-
-            # Get airfield dimensions
-            if enable_advanced_settings and manual_length is not None and manual_width is not None:
-                apron_length = float(manual_length)
-                apron_width = float(manual_width)
-                arcpy.AddMessage(f"Using manual airfield dimensions: Length={apron_length} ft, Width={apron_width} ft")
-            else:
-                apron_length = float(default_length)
-                apron_width = float(default_width)
-                arcpy.AddMessage(f"Retrieved airfield dimensions: Length={apron_length} ft, Width={apron_width} ft")
-
-            # Get aircraft dimensions
-            aircraft_data = self.get_aircraft_data(aircraft_table, selected_aircraft)
-            if not aircraft_data:
-                arcpy.AddError(f"Aircraft '{selected_aircraft}' not found.")
-                return
-            mds, aircraft_length, aircraft_wingspan, _ = aircraft_data[0]
-            arcpy.AddMessage(f"Selected Aircraft: {mds}, Length={aircraft_length} ft, Wingspan={aircraft_wingspan} ft")
-
-            # Use manual taxiway widths if provided
-            if enable_advanced_settings and manual_interior_taxi_width is not None and manual_peripheral_taxi_width is not None:
-                interior_taxi_width = float(manual_interior_taxi_width)
-                peripheral_taxi_width = float(manual_peripheral_taxi_width)
-                arcpy.AddMessage(f"Using manual taxiway widths: Interior Taxi Width={interior_taxi_width} ft, Peripheral Taxi Width={peripheral_taxi_width} ft")
-            else:
-                # Calculate taxiway widths based on aircraft dimensions
-                interior_taxi_width, peripheral_taxi_width = self.calculate_taxiway_widths(aircraft_length, aircraft_wingspan)
-                arcpy.AddMessage(f"Calculated taxiway widths: Interior Taxi Width={interior_taxi_width} ft, Peripheral Taxi Width={peripheral_taxi_width} ft")
-
-            # Wingtip clearance between parked aircraft
-            wingtip_between_parked = 25  # Adjust as necessary
-            arcpy.AddMessage(f"Using wingtip clearance between parked aircraft: {wingtip_between_parked} ft")
-
-            # Calculate parking availability
-            (parking_available, num_rows_standard, num_cols_standard, num_rows_rotated, num_cols_rotated,
-             parking_available_I, parking_available_II) = self.calculate_parking_available(
-                apron_length, apron_width, aircraft_length, aircraft_wingspan, interior_taxi_width, peripheral_taxi_width, wingtip_between_parked)
-
-            arcpy.AddMessage(f"Final Parking Available for {mds}: {parking_available}")
-
-            # Decide whether to use standard or rotated configuration based on which has more parking available
-            if parking_available == parking_available_I:
-                # Standard configuration
-                num_rows_to_place = num_rows_standard
-                num_cols_to_place = num_cols_standard
-                dx = aircraft_wingspan + wingtip_between_parked
-                dy = aircraft_length + interior_taxi_width
-                arcpy.AddMessage("Using standard configuration for aircraft placement.")
-            else:
-                # Rotated configuration
-                num_rows_to_place = num_rows_rotated
-                num_cols_to_place = num_cols_rotated
-                dx = aircraft_wingspan + wingtip_between_parked
-                dy = aircraft_length + interior_taxi_width
-                # Swap dx and dy for rotated configuration
-                dx, dy = dy, dx
-                angle += 90  # Adjust angle by 90 degrees for rotation
-                arcpy.AddMessage("Using rotated configuration for aircraft placement.")
-
-            # Convert dimensions from feet to spatial reference units
-            unit_name = sr.linearUnitName.lower()
-            if 'foot' in unit_name:
-                unit_factor = 1.0  # Units are already in feet
-            elif 'meter' in unit_name:
-                unit_factor = 0.3048  # Convert feet to meters
-            else:
-                arcpy.AddError(f"Unsupported linear unit in spatial reference: {sr.linearUnitName}")
-                return
-
-            dx_units = dx * unit_factor
-            dy_units = dy * unit_factor
-
-            # Create separate feature classes for aircraft and constraints
-            # Aircraft Feature Class already defined as out_aircraft_fc
-            # Constraint Feature Class defined as out_constraint_fc
-
-            # Ensure feature classes do not already exist. If they do, delete them.
-            for fc in [out_aircraft_fc, out_constraint_fc]:
-                if arcpy.Exists(fc):
-                    arcpy.Delete_management(fc)
-                    arcpy.AddMessage(f"Existing feature class '{fc}' deleted.")
-
-            # Create Aircraft Feature Class
-            arcpy.CreateFeatureclass_management(os.path.dirname(out_aircraft_fc), os.path.basename(out_aircraft_fc), "POLYGON", spatial_reference=sr)
-            # Add necessary fields to Aircraft Feature Class
-            arcpy.AddField_management(out_aircraft_fc, "MDS", "TEXT")
-            arcpy.AddField_management(out_aircraft_fc, "AircraftID", "LONG")
-            arcpy.AddField_management(out_aircraft_fc, "Rotation", "DOUBLE")
-            arcpy.AddField_management(out_aircraft_fc, "Type", "TEXT")  # New field to identify type
-
-            # Create Constraint Feature Class
-            arcpy.CreateFeatureclass_management(os.path.dirname(out_constraint_fc), os.path.basename(out_constraint_fc), "POLYGON", spatial_reference=sr)
-            # Add necessary fields to Constraint Feature Class
-            arcpy.AddField_management(out_constraint_fc, "AircraftID", "LONG")  # To associate with aircraft
-            arcpy.AddField_management(out_constraint_fc, "Type", "TEXT")  # New field to identify type
-
-            # Determine the starting point (use airfield centroid)
-            start_point = airfield_shape.centroid
-            arcpy.AddMessage(f"Using airfield centroid as starting point: ({start_point.X}, {start_point.Y})")
-
-            # Generate grid coordinates centered at (0, 0)
-            grid_points = []
-            for i in range(num_rows_to_place):
-                for j in range(num_cols_to_place):
-                    x = j * dx_units - ((num_cols_to_place - 1) * dx_units) / 2
-                    y = i * dy_units - ((num_rows_to_place - 1) * dy_units) / 2
-                    grid_points.append((x, y))
-
-            # Rotate and translate grid points
-            angle_rad = math.radians(angle)
-            cos_angle = math.cos(angle_rad)
-            sin_angle = math.sin(angle_rad)
-
-            aircraft_id = 1
-            aircraft_records = []  # To store aircraft data for constraint creation
-
-            with arcpy.da.InsertCursor(out_aircraft_fc, ["SHAPE@", "MDS", "AircraftID", "Rotation", "Type"]) as aircraft_cursor:
-                for x_local, y_local in grid_points:
-                    x_rotated = x_local * cos_angle - y_local * sin_angle
-                    y_rotated = x_local * sin_angle + y_local * cos_angle
-                    x_global = start_point.X + x_rotated
-                    y_global = start_point.Y + y_rotated
-
-                    # Create aircraft rectangle corners
-                    half_length = (aircraft_length * unit_factor) / 2
-                    half_wingspan = (aircraft_wingspan * unit_factor) / 2
-                    corners = [
-                        arcpy.Point(x_global - half_wingspan, y_global + half_length),
-                        arcpy.Point(x_global + half_wingspan, y_global + half_length),
-                        arcpy.Point(x_global + half_wingspan, y_global - half_length),
-                        arcpy.Point(x_global - half_wingspan, y_global - half_length),
-                        arcpy.Point(x_global - half_wingspan, y_global + half_length)
-                    ]
-
-                    # Create aircraft polygon with rotation
-                    polygon_array = arcpy.Array()
-                    for corner in corners:
-                        # Rotate corner around center point
-                        dx = corner.X - x_global
-                        dy = corner.Y - y_global
-                        rotated_x = x_global + (dx * cos_angle - dy * sin_angle)
-                        rotated_y = y_global + (dx * sin_angle + dy * cos_angle)
-                        polygon_array.add(arcpy.Point(rotated_x, rotated_y))
-
-                    aircraft_polygon = arcpy.Polygon(polygon_array, sr)
-
-                    # Check if aircraft polygon is within airfield
                     if airfield_shape.contains(aircraft_polygon):
                         # Insert aircraft polygon
                         aircraft_cursor.insertRow([aircraft_polygon, mds, aircraft_id, angle % 360, "Aircraft"])
@@ -959,7 +583,6 @@
                     break
         return aircraft_data
 
->>>>>>> fbc5aa7d
     def get_airfield_dimension(self, airfield_layer, dimension_field):
         with arcpy.da.SearchCursor(airfield_layer, [dimension_field]) as cursor:
             for row in cursor:
