--- conflicted
+++ resolved
@@ -1,113 +1,60 @@
+# -*- coding: utf-8 -*-
 import arcpy
 import pandas as pd
 import os
 import math
 import traceback
-import random
 
 class Toolbox(object):
     def __init__(self):
         self.label = "Aircraft MOG Optimization"
         self.alias = "AircraftMOG"
-<<<<<<< HEAD
         self.tools = ['''ImportAircraftData''',
                       CalculateAircraftFootprint,
                       CalculateMaximumOnGround
                       ]
-=======
-        self.tools = [ImportAircraftData, CalculateAircraftFootprint, CalculateMaximumOnGround]
-
-
-# Class for importing aircraft data and saving it to GDB if required
-class ImportAircraftData(object):
-    def __init__(self):
-        self.label = "Import Aircraft Data"
-        self.description = "Import aircraft specifications from a CSV file and optionally save as a GDB table"
-
-    def getParameterInfo(self):
-        params = [
-            arcpy.Parameter(
-                displayName="Input CSV File", 
-                name="in_csv", 
-                datatype="DEFile", 
-                parameterType="Required", 
-                direction="Input"),
-            arcpy.Parameter(
-                displayName="Output Table (CSV or GDB)", 
-                name="out_table", 
-                datatype="DETable", 
-                parameterType="Required", 
-                direction="Output"),
-            arcpy.Parameter(
-                displayName="Save as Geodatabase Table", 
-                name="save_as_gdb", 
-                datatype="GPBoolean", 
-                parameterType="Optional", 
-                direction="Input")
-        ]
-        return params
-
-    def execute(self, parameters, messages):
-        in_csv = parameters[0].valueAsText
-        out_table = parameters[1].valueAsText
-        save_as_gdb = parameters[2].value  # Boolean for saving as GDB
-        
-        try:
-            # Read CSV data
-            if not os.path.exists(in_csv):
-                arcpy.AddError(f"Input CSV file does not exist: {in_csv}")
-                return
-
-            df = pd.read_csv(in_csv)
-            df = df.dropna(subset=['MDS'])  # Drop rows with missing MDS
-
-            numeric_columns = ['LENGTH', 'WING_SPAN', 'HEIGHT', 'WING_HEIGHT', 'TURNING_RADIUS', 'MIN_RWY_LENGTH', 'ACFT_LCN']
-            for col in numeric_columns:
-                df[col] = pd.to_numeric(df[col], errors='coerce')
-
-            # Convert the CSV data to a temporary CSV file
-            temp_csv = os.path.join(arcpy.env.scratchFolder, "temp.csv")
-            df.to_csv(temp_csv, index=False)
-
-            # Check if saving as GDB
-            if save_as_gdb:
-                # Save the table as a GDB table
-                gdb_path = os.path.dirname(out_table)
-                table_name = os.path.basename(out_table)
-                arcpy.conversion.TableToTable(temp_csv, gdb_path, table_name)
-                arcpy.AddMessage(f"Successfully saved as GDB table: {out_table}")
-            else:
-                # Save as a standard table (CSV)
-                arcpy.conversion.TableToTable(temp_csv, os.path.dirname(out_table), os.path.basename(out_table))
-                arcpy.AddMessage(f"Successfully imported aircraft records as CSV table.")
-            
-            # Clean up
-            os.remove(temp_csv)
-
-        except Exception as e:
-            arcpy.AddError(f"An error occurred during import: {str(e)}")
-            arcpy.AddError(arcpy.GetMessages())
-
-
->>>>>>> c6d04383
 
 class CalculateAircraftFootprint(object):
     def __init__(self):
         self.label = "Create Aircraft Symbol Layer (Aircraft-Shaped Polygons)"
-        self.description = "Create polygon footprints resembling aircraft shapes for a selected aircraft at a specified airfield location."
+        self.description = "Create polygon footprints resembling aircraft shapes for a selected aircraft at specified airfield location."
 
     def getParameterInfo(self):
         params = [
             arcpy.Parameter(
                 displayName="Input Aircraft Table",
                 name="in_table",
-                datatype="DETable",
+                datatype="GPTableView",
                 parameterType="Required",
                 direction="Input"),
             arcpy.Parameter(
                 displayName="Input Airfield Layer",
                 name="airfield_layer",
-                datatype="DEFeatureClass",
+                datatype="GPLayer",
+                parameterType="Required",
+                direction="Input"),
+            arcpy.Parameter(
+                displayName="Airfield ObjectID",
+                name="object_id",
+                datatype="GPLong",
+                parameterType="Required",
+                direction="Input"),
+            arcpy.Parameter(
+                displayName="Aircraft Name (MDS)",
+                name="aircraft_name",
+                datatype="GPString",
+                parameterType="Required",
+                direction="Input"),
+            arcpy.Parameter(
+                displayName="Quantity of Aircraft",
+                name="quantity_of_aircraft",
+                datatype="GPLong",
+                parameterType="Required",
+                direction="Input"),
+            arcpy.Parameter(
+                displayName="Buffer Distance (in feet)",
+                name="buffer_distance",
+                datatype="GPDouble",
                 parameterType="Required",
                 direction="Input"),
             arcpy.Parameter(
@@ -115,105 +62,33 @@
                 name="out_fc",
                 datatype="DEFeatureClass",
                 parameterType="Required",
-                direction="Output"),
-            arcpy.Parameter(
-                displayName="Aircraft Name (MDS)",
-                name="aircraft_name",
-                datatype="GPString",
-                parameterType="Required",
-                direction="Input"),
-            arcpy.Parameter(
-                displayName="Quantity of Aircraft",
-                name="quantity_of_aircraft",
-                datatype="GPLong",
-                parameterType="Required",
-                direction="Input"),
-            arcpy.Parameter(
-                displayName="Airfield Name (AFLD_NAME)",
-                name="afld_name",
-                datatype="GPString",
-                parameterType="Required",
-                direction="Input"),
-            arcpy.Parameter(
-                displayName="Airfield ObjectID",
-                name="object_id",
-                datatype="GPLong",
-                parameterType="Required",
-                direction="Input"),
-            arcpy.Parameter(
-                displayName="Clearance Distance (in feet)",
-                name="buffer_distance",
-                datatype="GPDouble",
-                parameterType="Required",
-                direction="Input"),
-            arcpy.Parameter(
-<<<<<<< HEAD
-                displayName="Output Feature Class",
-                name="out_fc",
-                datatype="DEFeatureClass",
-                parameterType="Required",
                 direction="Output")
-=======
-                displayName="Maximum Aircraft per Row",
-                name="max_per_row",
-                datatype="GPLong",
-                parameterType="Required",
-                direction="Input")
->>>>>>> c6d04383
         ]
+
+        params[2].parameterDependencies = [params[1].name]
+        
         return params
-
+    
     def updateParameters(self, parameters):
-        # Populate the Aircraft Name dropdown based on the Input Aircraft Table
-        if parameters[0].altered and not parameters[3].altered:
-            aircraft_table = parameters[0].valueAsText
-            if aircraft_table:
+        airfield_layer = parameters[1]
+        object_id_param = parameters[2]
+
+        if airfield_layer.altered and not airfield_layer.hasBeenValidated:
+            if airfield_layer.valueAsText:
                 try:
-                    aircraft_names = set()
-                    with arcpy.da.SearchCursor(aircraft_table, ["MDS"]) as cursor:
-                        for row in cursor:
-                            aircraft_names.add(row[0])
-                    parameters[3].filter.list = sorted(aircraft_names)
+                    # Get the list of OBJECTIDs from the airfield layer
+                    with arcpy.da.SearchCursor(airfield_layer.valueAsText, ["OBJECTID"]) as cursor:
+                        object_ids = [row[0] for row in cursor]
+                    
+                    object_id_param.filter.list = object_ids
+                    if not object_id_param.value:
+                        object_id_param.value = object_ids[0] if object_ids else None
                 except Exception as e:
-                    arcpy.AddError(f"Error loading aircraft names: {e}")
-        
-        # Populate the Airfield Name dropdown based on the Airfield Layer
-        if parameters[1].altered and not parameters[5].altered:
-            airfield_layer = parameters[1].valueAsText
-            if airfield_layer:
-                try:
-                    airfield_names = set()
-                    with arcpy.da.SearchCursor(airfield_layer, ["AFLD_NAME"]) as cursor:
-                        for row in cursor:
-                            airfield_names.add(row[0])
-                    parameters[5].filter.list = sorted(airfield_names)
-                except Exception as e:
-                    arcpy.AddError(f"Error loading airfield names: {e}")
-        
-        # Populate the Airfield ObjectID dropdown based on the selected airfield name
-        if parameters[5].altered and not parameters[6].altered:
-            airfield_layer = parameters[1].valueAsText
-            selected_airfield_name = parameters[5].valueAsText
-            if airfield_layer and selected_airfield_name:
-                try:
-                    object_ids = set()
-                    where_clause = f"AFLD_NAME = '{selected_airfield_name}'"
-                    with arcpy.da.SearchCursor(airfield_layer, ["OBJECTID"], where_clause) as cursor:
-                        for row in cursor:
-                            object_ids.add(str(row[0]))  # Convert ObjectID to string for dropdown
-                    parameters[6].filter.list = sorted(object_ids)
-                except Exception as e:
-                    arcpy.AddError(f"Error loading ObjectIDs: {e}")
-        
+                    arcpy.AddError(f"An error occurred while retrieving OBJECTIDs: {str(e)}")
         return
 
-<<<<<<< HEAD
     def create_aircraft_shape(self, x_start, y_start, length, wingspan, angle):
         # Define proportions
-=======
-    def create_aircraft_shape(self, x_start, y_start, length, wingspan):
-        # Define proportions for the aircraft shape
->>>>>>> c6d04383
         fuselage_width = length * 0.1
         nose_length = length * 0.2
         tail_length = length * 0.15
@@ -221,21 +96,21 @@
         tail_sweep = length * 0.05
 
         corners = [
-            arcpy.Point(x_start, y_start + length / 2),  # Nose tip
-            arcpy.Point(x_start - fuselage_width / 2, y_start + length / 2 - nose_length),  # Nose left
-            arcpy.Point(x_start - wingspan / 2, y_start + wing_sweep),  # Left wingtip front
-            arcpy.Point(x_start - wingspan / 2, y_start),  # Left wingtip middle
-            arcpy.Point(x_start - wingspan / 2, y_start - wing_sweep),  # Left wingtip rear
-            arcpy.Point(x_start - fuselage_width / 2, y_start - length / 2 + tail_length),  # Fuselage left before tail
-            arcpy.Point(x_start - wingspan / 4, y_start - length / 2),  # Left tail tip
-            arcpy.Point(x_start, y_start - length / 2 - tail_sweep),  # Tail bottom tip
-            arcpy.Point(x_start + wingspan / 4, y_start - length / 2),  # Right tail tip
-            arcpy.Point(x_start + fuselage_width / 2, y_start - length / 2 + tail_length),  # Fuselage right before tail
-            arcpy.Point(x_start + wingspan / 2, y_start - wing_sweep),  # Right wingtip rear
-            arcpy.Point(x_start + wingspan / 2, y_start),  # Right wingtip middle
-            arcpy.Point(x_start + wingspan / 2, y_start + wing_sweep),  # Right wingtip front
-            arcpy.Point(x_start + fuselage_width / 2, y_start + length / 2 - nose_length),  # Nose right
-            arcpy.Point(x_start, y_start + length / 2)  # Back to nose tip
+            arcpy.Point(x_start, y_start + length/2),  # Nose tip
+            arcpy.Point(x_start - fuselage_width/2, y_start + length/2 - nose_length),  # Nose left
+            arcpy.Point(x_start - wingspan/2, y_start + wing_sweep),  # Left wingtip front
+            arcpy.Point(x_start - wingspan/2, y_start),  # Left wingtip middle
+            arcpy.Point(x_start - wingspan/2, y_start - wing_sweep),  # Left wingtip rear
+            arcpy.Point(x_start - fuselage_width/2, y_start - length/2 + tail_length),  # Fuselage left before tail
+            arcpy.Point(x_start - wingspan/4, y_start - length/2),  # Left tail tip
+            arcpy.Point(x_start, y_start - length/2 - tail_sweep),  # Tail bottom tip
+            arcpy.Point(x_start + wingspan/4, y_start - length/2),  # Right tail tip
+            arcpy.Point(x_start + fuselage_width/2, y_start - length/2 + tail_length),  # Fuselage right before tail
+            arcpy.Point(x_start + wingspan/2, y_start - wing_sweep),  # Right wingtip rear
+            arcpy.Point(x_start + wingspan/2, y_start),  # Right wingtip middle
+            arcpy.Point(x_start + wingspan/2, y_start + wing_sweep),  # Right wingtip front
+            arcpy.Point(x_start + fuselage_width/2, y_start + length/2 - nose_length),  # Nose right
+            arcpy.Point(x_start, y_start + length/2)  # Back to nose tip
         ]
 
         # Rotate the aircraft shape based on the angle
@@ -257,18 +132,11 @@
         # Retrieve parameters
         in_table = parameters[0].valueAsText
         airfield_layer = parameters[1].valueAsText
-        out_fc = parameters[2].valueAsText
+        object_id = int(parameters[2].valueAsText)
         selected_aircraft = parameters[3].valueAsText
         quantity_of_aircraft = int(parameters[4].valueAsText)
-<<<<<<< HEAD
         buffer_distance = float(parameters[5].valueAsText)
         out_fc = parameters[6].valueAsText
-=======
-        afld_name = parameters[5].valueAsText
-        object_id = int(parameters[6].valueAsText)
-        buffer_distance = float(parameters[7].valueAsText)
-        max_per_row = int(parameters[8].valueAsText)
->>>>>>> c6d04383
 
         try:
             # Validate and create output feature class
@@ -297,16 +165,9 @@
             arcpy.CalculatePolygonMainAngle_cartography(airfield_layer, "SHAPE_ANGLE", "GEOGRAPHIC")
 
             # Get the airfield data (location and size)
-<<<<<<< HEAD
             with arcpy.da.SearchCursor(airfield_layer, ["LENGTH", "WIDTH", "SHAPE_ANGLE", "LATITUDE", "LONGITUDE", "LCN"], f"OBJECTID = {object_id}") as search_cursor:
                 for row in search_cursor:
                     apron_length, apron_width, apron_angle, start_lat, start_lon, apron_lcn = row
-=======
-            airfield_where_clause = f"AFLD_NAME = '{afld_name}' AND OBJECTID = {object_id}"
-            with arcpy.da.SearchCursor(airfield_layer, ["SHAPE@", "LENGTH", "WIDTH", "LATITUDE", "LONGITUDE", "LCN"], airfield_where_clause) as cursor:
-                for row in cursor:
-                    airfield_shape, apron_length, apron_width, start_lat, start_lon, apron_lcn = row
->>>>>>> c6d04383
                     apron_length = float(apron_length) if apron_length is not None else 0
                     apron_width = float(apron_width) if apron_width is not None else 0
                     apron_angle = float(apron_angle) if apron_angle is not None else 0
@@ -314,9 +175,6 @@
                     start_lon = float(start_lon) if start_lon is not None else 0
                     apron_lcn = float(apron_lcn) if apron_lcn is not None else 0
                     break
-                else:
-                    arcpy.AddError(f"Airfield '{afld_name}' with ObjectID {object_id} not found.")
-                    return
 
             arcpy.AddMessage(f"Airfield data: Length = {apron_length}, Width = {apron_width}, Angle = {apron_angle}, Lat = {start_lat}, Lon = {start_lon}, LCN = {apron_lcn}")
 
@@ -392,8 +250,6 @@
             arcpy.AddError(f"An error occurred while creating the polygons: {str(e)}")
             arcpy.AddError(arcpy.GetMessages())
             arcpy.AddError(traceback.format_exc())
-            
-
 
 class CalculateMaximumOnGround(object):
     def __init__(self):
